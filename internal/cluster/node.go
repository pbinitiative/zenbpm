--- conflicted
+++ resolved
@@ -483,14 +483,8 @@
 	}
 
 	resp, err := client.PublishMessage(ctx, &proto.PublishMessageRequest{
-<<<<<<< HEAD
-		Name:        &name,
-		InstanceKey: &instanceKey,
-		Variables:   vars,
-=======
 		Key:       &msPointer.MessageSubscriptionKey,
 		Variables: vars,
->>>>>>> e75e81ca
 	})
 	if err != nil || resp.Error != nil {
 		e := fmt.Errorf("client call to publish message failed")
