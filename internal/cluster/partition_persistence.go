package cluster

import (
	"context"
	"encoding/json"
	"encoding/xml"
	"errors"
	"fmt"
	"github.com/pbinitiative/zenbpm/pkg/dmn/model/dmn"
	dmnruntime "github.com/pbinitiative/zenbpm/pkg/dmn/runtime"
	"strings"
	"time"

	ssql "database/sql"

	"github.com/bwmarrin/snowflake"
	"github.com/hashicorp/go-hclog"
	"github.com/hashicorp/golang-lru/v2/expirable"
	"github.com/pbinitiative/zenbpm/internal/config"
	otelPkg "github.com/pbinitiative/zenbpm/internal/otel"
	"github.com/pbinitiative/zenbpm/internal/profile"
	"github.com/pbinitiative/zenbpm/internal/sql"
	"github.com/pbinitiative/zenbpm/pkg/bpmn/model/bpmn20"
	bpmnruntime "github.com/pbinitiative/zenbpm/pkg/bpmn/runtime"
	"github.com/pbinitiative/zenbpm/pkg/ptr"
	"github.com/pbinitiative/zenbpm/pkg/storage"
	"github.com/rqlite/rqlite/v8/command/proto"
	"github.com/rqlite/rqlite/v8/store"
	"go.opentelemetry.io/otel"
	"go.opentelemetry.io/otel/attribute"
	"go.opentelemetry.io/otel/codes"
	"go.opentelemetry.io/otel/trace"
)

type RqLiteDB struct {
	store     *store.Store
	queries   *sql.Queries
	logger    hclog.Logger
	node      *snowflake.Node
	partition uint32
	tracer    trace.Tracer
	pdCache   *expirable.LRU[int64, bpmnruntime.ProcessDefinition]
	ddCache   *expirable.LRU[int64, dmnruntime.DecisionDefinition]
}

// GenerateId implements storage.Storage.
func (rq *RqLiteDB) GenerateId() int64 {
	return rq.node.Generate().Int64()
}

func NewRqLiteDB(store *store.Store, partition uint32, logger hclog.Logger, cfg config.Persistence) (*RqLiteDB, error) {
	node, err := snowflake.NewNode(int64(partition))
	if err != nil {
		return nil, fmt.Errorf("failed to create snowflake node for partition %d: %w", partition, err)
	}
	db := &RqLiteDB{
		store:     store,
		logger:    logger,
		node:      node,
		tracer:    otel.GetTracerProvider().Tracer(fmt.Sprintf("partition-%d-rqlite", partition)),
		partition: partition,
		pdCache:   expirable.NewLRU[int64, bpmnruntime.ProcessDefinition](cfg.ProcDefCacheSize, nil, cfg.ProcDefCacheTTL),
		ddCache:   expirable.NewLRU[int64, dmnruntime.DecisionDefinition](cfg.DecDefCacheSize, nil, cfg.DecDefCacheTTL),
	}
	queries := sql.New(db)
	db.queries = queries
	return db, nil
}

func (rq *RqLiteDB) executeStatements(ctx context.Context, statements []*proto.Statement) ([]*proto.ExecuteQueryResponse, error) {
	if len(statements) == 0 {
		return []*proto.ExecuteQueryResponse{{
			Result: &proto.ExecuteQueryResponse_E{
				E: &proto.ExecuteResult{},
			},
		}}, nil
	}
	er := &proto.ExecuteRequest{
		Request: &proto.Request{
			Transaction: true,
			DbTimeout:   int64(0),
			Statements:  statements,
		},
		Timings: false,
	}

	results, resultsErr := rq.store.Execute(er)

	if resultsErr != nil {
		if ctx.Err() == context.DeadlineExceeded {
			rq.logger.Error("Context deadline exceeded for statement", "err", resultsErr)
		}
		rq.logger.Error("Error executing SQL statements", "err", resultsErr)
		return nil, resultsErr
	}
	return results, nil
}

func (rq *RqLiteDB) generateStatement(sql string, parameters ...interface{}) *proto.Statement {
	resultParams := make([]*proto.Parameter, 0)

	for _, par := range parameters {
		switch par := par.(type) {
		case string:
			resultParams = append(resultParams, &proto.Parameter{
				Value: &proto.Parameter_S{
					S: par,
				},
			})
		case int64:
			resultParams = append(resultParams, &proto.Parameter{
				Value: &proto.Parameter_I{
					I: par,
				},
			})
		case int32:
			resultParams = append(resultParams, &proto.Parameter{
				Value: &proto.Parameter_I{
					I: int64(par),
				},
			})
		case int:
			resultParams = append(resultParams, &proto.Parameter{
				Value: &proto.Parameter_I{
					I: int64(par),
				},
			})
		case []int:
			resultParams = append(resultParams, &proto.Parameter{
				Value: &proto.Parameter_S{
					S: strings.Trim(strings.Join(strings.Fields(fmt.Sprint(par)), ","), "[]"),
				},
			})
		case float64:
			resultParams = append(resultParams, &proto.Parameter{
				Value: &proto.Parameter_D{
					D: par,
				},
			})
		case bool:
			resultParams = append(resultParams, &proto.Parameter{
				Value: &proto.Parameter_B{
					B: par,
				},
			})
		case []byte:
			resultParams = append(resultParams, &proto.Parameter{
				Value: &proto.Parameter_Y{
					Y: par,
				},
			})
		case ssql.NullInt64:
			if par.Valid {
				resultParams = append(resultParams, &proto.Parameter{
					Value: &proto.Parameter_I{
						I: par.Int64,
					},
				})
			} else {
				resultParams = append(resultParams, &proto.Parameter{})
			}
		case ssql.NullString:
			if par.Valid {
				resultParams = append(resultParams, &proto.Parameter{
					Value: &proto.Parameter_S{
						S: par.String,
					},
				})
			} else {
				resultParams = append(resultParams, &proto.Parameter{})
			}
		default:
			rq.logger.Error(fmt.Sprintf("Unknown parameter type: %T", par))
			if profile.Current == profile.DEV || profile.Current == profile.TEST {
				panic(fmt.Sprintf("Unknown parameter type: %T", par))
			}
		}

	}
	return &proto.Statement{
		Sql:        sql,
		Parameters: resultParams,
	}
}

func (rq *RqLiteDB) queryDatabase(query string, parameters ...interface{}) ([]*proto.QueryRows, error) {
	stmts := rq.generateStatement(query, parameters...)

	qr := &proto.QueryRequest{
		Request: &proto.Request{
			Transaction: false,
			DbTimeout:   (10 * time.Second).Nanoseconds(),
			Statements:  []*proto.Statement{stmts},
		},
		Timings: false,
		Level:   proto.QueryRequest_QUERY_REQUEST_LEVEL_NONE,
	}

	results, resultsErr := rq.store.Query(qr)
	if resultsErr != nil {
		rq.logger.Error("Error executing SQL statements", "err", resultsErr)
		return nil, resultsErr
	}
	return results, nil
}

type rqliteResult struct {
	lastInsertId int64
	rowsAffected int64
}

func (r rqliteResult) LastInsertId() (int64, error) {
	return r.lastInsertId, nil
}

func (r rqliteResult) RowsAffected() (int64, error) {
	return r.rowsAffected, nil
}

func (rq *RqLiteDB) ExecContext(ctx context.Context, sql string, args ...interface{}) (ssql.Result, error) {
	ctx, execSpan := rq.tracer.Start(ctx, "rqlite-exec", trace.WithAttributes(
		attribute.String(otelPkg.AttributeExec, sql),
		attribute.String(otelPkg.AttributeArgs, fmt.Sprintf("%v", args)),
	))
	defer func() {
		execSpan.End()
	}()
	result, err := rq.executeStatements(ctx, []*proto.Statement{rq.generateStatement(sql, args...)})

	if err != nil {
		execSpan.RecordError(err)
		execSpan.SetStatus(codes.Error, err.Error())
		rq.logger.Error("Error executing SQL statements")
		return nil, err
	}

	lastInsertId, rowsAffected := int64(-1), int64(-1)
	for _, r := range result {
		err := r.GetError()
		if err != "" {
			nErr := errors.New(err)
			execSpan.RecordError(nErr)
			execSpan.SetStatus(codes.Error, nErr.Error())
			return nil, nErr
		}
		lastInsertId, rowsAffected = r.GetE().LastInsertId, r.GetE().RowsAffected+rowsAffected
	}
	return rqliteResult{lastInsertId: lastInsertId, rowsAffected: rowsAffected}, nil
}

func (rq *RqLiteDB) PrepareContext(ctx context.Context, sql string) (*ssql.Stmt, error) {
	return nil, errors.New("PrepareContext not supported by rqlite")
}

func (rq *RqLiteDB) QueryContext(ctx context.Context, query string, args ...interface{}) (*sql.Rows, error) {
	ctx, querySpan := rq.tracer.Start(ctx, "rqlite-query", trace.WithAttributes(
		attribute.String(otelPkg.AttributeQuery, query),
		attribute.String(otelPkg.AttributeArgs, fmt.Sprintf("%v", args)),
	))
	defer func() {
		querySpan.End()
	}()
	results, err := rq.queryDatabase(query, args...)
	if err != nil {
		querySpan.RecordError(err)
		querySpan.SetStatus(codes.Error, err.Error())
		return nil, err
	}
	if len(results) > 1 {
		return nil, errors.New("Multiple results not supported")
	}
	for _, r := range results {
		return sql.ConstructRows(ctx, r.Columns, r.Types, r.Values), nil
	}
	// empty results
	return sql.ConstructRows(ctx, []string{}, []string{}, []*proto.Values{}), nil
}

func (rq *RqLiteDB) QueryRowContext(ctx context.Context, query string, args ...interface{}) *sql.Row {
	rows, err := rq.QueryContext(ctx, query, args...)
	if err != nil {
		return sql.ConstructRow(ctx, []string{}, []string{}, nil, err)
	}
	defer rows.Close()

	row := rows.Next()
	if !row {

		return sql.ConstructRow(ctx, []string{}, []string{}, nil, errors.New("No rows"))
	} else {
		return sql.ConstructRowFromRows(ctx, rows, nil)
	}
}

var _ storage.Storage = &RqLiteDB{}

func (rq *RqLiteDB) NewBatch() storage.Batch {
	batch := &RqLiteDBBatch{
		db:        rq,
		stmtToRun: make([]*proto.Statement, 0, 10),
	}
	queries := sql.New(batch)
	batch.queries = queries
	return batch
}

var _ storage.DecisionDefinitionStorageWriter = &RqLiteDB{}

func (rq *RqLiteDB) SaveDecisionDefinition(ctx context.Context, definition dmnruntime.DecisionDefinition) error {
	return SaveDecisionDefinitionWith(ctx, rq.queries, definition)
}

func SaveDecisionDefinitionWith(ctx context.Context, db *sql.Queries, definition dmnruntime.DecisionDefinition) error {
	err := db.SaveDecisionDefinition(ctx, sql.SaveDecisionDefinitionParams{
		DmnID:           definition.Id,
		Key:             definition.Key,
		Version:         definition.Version,
		DmnData:         string(definition.DmnData),
		DmnChecksum:     definition.DmnChecksum[:],
		DmnResourceName: definition.DmnResourceName,
	})
	if err != nil {
		return fmt.Errorf("failed to save decision table definition: %w", err)
	}
	return nil
}

var _ storage.DecisionDefinitionStorageReader = &RqLiteDB{}

func (rq *RqLiteDB) FindLatestDecisionDefinitionById(ctx context.Context, decisionDefinitionId string) (dmnruntime.DecisionDefinition, error) {
	var res dmnruntime.DecisionDefinition
	dbDefinition, err := rq.queries.FindLatestDecisionDefinitionById(ctx, decisionDefinitionId)
	if err != nil {
		return res, fmt.Errorf("failed to find latest decision definition: %w", err)
	}

	dd, ok := rq.ddCache.Get(dbDefinition.Key)
	if ok {
		return dd, nil
	}

	var definitions dmn.TDefinitions
	err = xml.Unmarshal([]byte(dbDefinition.DmnData), &definitions)
	if err != nil {
		return res, fmt.Errorf("failed to unmarshal xml data: %w", err)
	}

	res = dmnruntime.DecisionDefinition{
		Id:              dbDefinition.DmnID,
		Version:         dbDefinition.Version,
		Key:             dbDefinition.Key,
		Definitions:     definitions,
		DmnData:         []byte(dbDefinition.DmnData),
		DmnResourceName: dbDefinition.DmnResourceName,
		DmnChecksum:     [16]byte(dbDefinition.DmnChecksum),
	}

	rq.ddCache.Add(dbDefinition.Key, res)

	return res, nil
}

func (rq *RqLiteDB) FindDecisionDefinitionByKey(ctx context.Context, decisionDefinitionKey int64) (dmnruntime.DecisionDefinition, error) {
	dd, ok := rq.ddCache.Get(decisionDefinitionKey)
	if ok {
		return dd, nil
	}

	var res dmnruntime.DecisionDefinition
	dbDefinition, err := rq.queries.FindDecisionDefinitionByKey(ctx, decisionDefinitionKey)
	if err != nil {
		return res, fmt.Errorf("failed to find latest decision definition: %w", err)
	}

	var definitions dmn.TDefinitions
	err = xml.Unmarshal([]byte(dbDefinition.DmnData), &definitions)
	if err != nil {
		return res, fmt.Errorf("failed to unmarshal xml data: %w", err)
	}

	res = dmnruntime.DecisionDefinition{
		Id:              dbDefinition.DmnID,
		Version:         dbDefinition.Version,
		Key:             dbDefinition.Key,
		Definitions:     definitions,
		DmnData:         []byte(dbDefinition.DmnData),
		DmnResourceName: dbDefinition.DmnResourceName,
		DmnChecksum:     [16]byte(dbDefinition.DmnChecksum),
	}

	rq.ddCache.Add(decisionDefinitionKey, res)

	return res, nil
}

func (rq *RqLiteDB) FindDecisionDefinitionsById(ctx context.Context, decisionDefinitionId string) ([]dmnruntime.DecisionDefinition, error) {
	dbDefinitions, err := rq.queries.FindDecisionDefinitionsById(ctx, decisionDefinitionId)
	if err != nil {
		return nil, fmt.Errorf("failed to find decision definitions by id: %w", err)
	}

	res := make([]dmnruntime.DecisionDefinition, len(dbDefinitions))
	for i, def := range dbDefinitions {
		dd, ok := rq.ddCache.Get(def.Key)
		if ok {
			res[i] = dd
			continue
		}

		var definitions dmn.TDefinitions
		err = xml.Unmarshal([]byte(def.DmnData), &definitions)
		if err != nil {
			return res, fmt.Errorf("failed to unmarshal xml data: %w", err)
		}
		res[i] = dmnruntime.DecisionDefinition{
			Id:              def.DmnID,
			Version:         def.Version,
			Key:             def.Key,
			Definitions:     definitions,
			DmnData:         []byte(def.DmnData),
			DmnResourceName: def.DmnResourceName,
			DmnChecksum:     [16]byte(def.DmnChecksum),
		}

		rq.ddCache.Add(def.Key, res[i])
	}
	return res, nil
}

var _ storage.ProcessDefinitionStorageReader = &RqLiteDB{}

func (rq *RqLiteDB) FindLatestProcessDefinitionById(ctx context.Context, processDefinitionId string) (bpmnruntime.ProcessDefinition, error) {
	var res bpmnruntime.ProcessDefinition
	dbDefinition, err := rq.queries.FindLatestProcessDefinitionById(ctx, processDefinitionId)
	if err != nil {
		return res, fmt.Errorf("failed to find latest process definition: %w", err)
	}

	pd, ok := rq.pdCache.Get(dbDefinition.Key)
	if ok {
		return pd, nil
	}

	var definitions bpmn20.TDefinitions
	err = xml.Unmarshal([]byte(dbDefinition.BpmnData), &definitions)
	if err != nil {
		return res, fmt.Errorf("failed to unmarshal xml data: %w", err)
	}
	err = definitions.ResolveReferences()
	if err != nil {
		return res, fmt.Errorf("failed to resolve references in definition with bpmn id%s: %w", processDefinitionId, err)
	}

	res = bpmnruntime.ProcessDefinition{
		BpmnProcessId:    dbDefinition.BpmnProcessID,
		Version:          int32(dbDefinition.Version),
		Key:              dbDefinition.Key,
		Definitions:      definitions,
		BpmnData:         dbDefinition.BpmnData,
		BpmnResourceName: dbDefinition.BpmnResourceName,
		BpmnChecksum:     [16]byte(dbDefinition.BpmnChecksum),
	}

	rq.pdCache.Add(dbDefinition.Key, res)

	return res, nil
}

func (rq *RqLiteDB) FindProcessDefinitionByKey(ctx context.Context, processDefinitionKey int64) (bpmnruntime.ProcessDefinition, error) {
	pd, ok := rq.pdCache.Get(processDefinitionKey)
	if ok {
		return pd, nil
	}

	var res bpmnruntime.ProcessDefinition
	dbDefinition, err := rq.queries.FindProcessDefinitionByKey(ctx, processDefinitionKey)
	if err != nil {
		return res, fmt.Errorf("failed to find latest process definition: %w", err)
	}

	var definitions bpmn20.TDefinitions
	err = xml.Unmarshal([]byte(dbDefinition.BpmnData), &definitions)
	if err != nil {
		return res, fmt.Errorf("failed to unmarshal xml data: %w", err)
	}

	res = bpmnruntime.ProcessDefinition{
		BpmnProcessId:    dbDefinition.BpmnProcessID,
		Version:          int32(dbDefinition.Version),
		Key:              dbDefinition.Key,
		Definitions:      definitions,
		BpmnData:         dbDefinition.BpmnData,
		BpmnResourceName: dbDefinition.BpmnResourceName,
		BpmnChecksum:     [16]byte(dbDefinition.BpmnChecksum),
	}

	rq.pdCache.Add(processDefinitionKey, res)

	return res, nil
}

func (rq *RqLiteDB) FindProcessDefinitionsById(ctx context.Context, processId string) ([]bpmnruntime.ProcessDefinition, error) {
	dbDefinitions, err := rq.queries.FindProcessDefinitionsById(ctx, processId)
	if err != nil {
		return nil, fmt.Errorf("failed to find process definitions by id: %w", err)
	}

	res := make([]bpmnruntime.ProcessDefinition, len(dbDefinitions))
	for i, def := range dbDefinitions {
		pd, ok := rq.pdCache.Get(def.Key)
		if ok {
			res[i] = pd
			continue
		}

		var definitions bpmn20.TDefinitions
		err = xml.Unmarshal([]byte(def.BpmnData), &definitions)
		if err != nil {
			return res, fmt.Errorf("failed to unmarshal xml data: %w", err)
		}
		err = definitions.ResolveReferences()
		if err != nil {
			return res, fmt.Errorf("failed to resolve references in definition %d: %w", def.Key, err)
		}
		res[i] = bpmnruntime.ProcessDefinition{
			BpmnProcessId:    def.BpmnProcessID,
			Version:          int32(def.Version),
			Key:              def.Key,
			Definitions:      definitions,
			BpmnData:         def.BpmnData,
			BpmnResourceName: def.BpmnResourceName,
			BpmnChecksum:     [16]byte(def.BpmnChecksum),
		}

		rq.pdCache.Add(def.Key, res[i])
	}
	return res, nil
}

var _ storage.ProcessDefinitionStorageWriter = &RqLiteDB{}

func (rq *RqLiteDB) SaveProcessDefinition(ctx context.Context, definition bpmnruntime.ProcessDefinition) error {
	return SaveProcessDefinitionWith(ctx, rq.queries, definition)
}

func SaveProcessDefinitionWith(ctx context.Context, db *sql.Queries, definition bpmnruntime.ProcessDefinition) error {
	err := db.SaveProcessDefinition(ctx, sql.SaveProcessDefinitionParams{
		Key:              definition.Key,
		Version:          int64(definition.Version),
		BpmnProcessID:    definition.BpmnProcessId,
		BpmnData:         definition.BpmnData,
		BpmnChecksum:     definition.BpmnChecksum[:],
		BpmnResourceName: definition.BpmnResourceName,
	})
	if err != nil {
		return fmt.Errorf("failed to save process definition: %w", err)
	}
	return nil
}

var _ storage.ProcessInstanceStorageReader = &RqLiteDB{}

func (rq *RqLiteDB) FindProcessInstanceByKey(ctx context.Context, processInstanceKey int64) (bpmnruntime.ProcessInstance, error) {
	var res bpmnruntime.ProcessInstance
	dbInstance, err := rq.queries.GetProcessInstance(ctx, processInstanceKey)
	if err != nil {
		return res, fmt.Errorf("failed to find process instance by key: %w", err)
	}

	variables := map[string]any{}
	err = json.Unmarshal([]byte(dbInstance.Variables), &variables)
	if err != nil {
		return res, fmt.Errorf("failed to unmarshal variables: %w", err)
	}

	definition, err := rq.FindProcessDefinitionByKey(ctx, dbInstance.ProcessDefinitionKey)
	if err != nil {
		return res, fmt.Errorf("failed to find process definition for process instance: %w", err)
	}

	var parentToken *bpmnruntime.ExecutionToken
	if dbInstance.ParentProcessExecutionToken.Valid {
		tokens, err := rq.queries.GetTokens(ctx, []int64{dbInstance.ParentProcessExecutionToken.Int64})
		if err != nil {
			return res, fmt.Errorf("failed to find job token %d: %w", dbInstance.ParentProcessExecutionToken.Int64, err)
		}
		if len(tokens) > 1 {
			return res, fmt.Errorf("more than one token found for parent process instance key (%d): %w", dbInstance.Key, err)
		}
		if len(tokens) == 1 {
			parentToken = &bpmnruntime.ExecutionToken{
				Key:                tokens[0].Key,
				ElementInstanceKey: tokens[0].ElementInstanceKey,
				ElementId:          tokens[0].ElementID,
				ProcessInstanceKey: tokens[0].ProcessInstanceKey,
				State:              bpmnruntime.TokenState(tokens[0].State),
			}
		}
	}

	res = bpmnruntime.ProcessInstance{
		Definition:                  &definition, //TODO: load from cache
		Key:                         dbInstance.Key,
		VariableHolder:              bpmnruntime.NewVariableHolder(nil, variables),
		CreatedAt:                   time.UnixMilli(dbInstance.CreatedAt),
		State:                       bpmnruntime.ActivityState(dbInstance.State),
		ParentProcessExecutionToken: parentToken,
	}

	return res, nil
}

var _ storage.ProcessInstanceStorageWriter = &RqLiteDB{}

func (rq *RqLiteDB) SaveProcessInstance(ctx context.Context, processInstance bpmnruntime.ProcessInstance) error {
	return SaveProcessInstanceWith(ctx, rq.queries, processInstance)
}

func SaveProcessInstanceWith(ctx context.Context, db *sql.Queries, processInstance bpmnruntime.ProcessInstance) error {
	varStr, err := json.Marshal(processInstance.VariableHolder.Variables())
	if err != nil {
		return fmt.Errorf("failed to marshal variables for instance %d: %w", processInstance.Key, err)
	}
	err = db.SaveProcessInstance(ctx, sql.SaveProcessInstanceParams{
		Key:                  processInstance.Key,
		ProcessDefinitionKey: processInstance.Definition.Key,
		CreatedAt:            processInstance.CreatedAt.UnixMilli(),
		State:                int64(processInstance.State),
		Variables:            string(varStr),
		ParentProcessExecutionToken: ssql.NullInt64{
			Int64: ptr.Deref(processInstance.ParentProcessExecutionToken, bpmnruntime.ExecutionToken{}).Key,
			Valid: processInstance.ParentProcessExecutionToken != nil,
		},
	})
	if err != nil {
		return fmt.Errorf("failed to save process instance %d: %w", processInstance.Key, err)
	}
	return nil
}

var _ storage.TimerStorageReader = &RqLiteDB{}

<<<<<<< HEAD
func (rq *RqLiteDB) FindActivityTimers(ctx context.Context, activityKey int64, state bpmnruntime.TimerState) ([]bpmnruntime.Timer, error) {
	dbTimers, err := rq.queries.FindElementTimers(ctx, sql.FindElementTimersParams{
		ElementInstanceKey: activityKey,
		State:              int64(state),
=======
func (rq *RqLiteDB) FindTokenActiveTimerSubscriptions(ctx context.Context, tokenKey int64) ([]runtime.Timer, error) {
	dbTimers, err := rq.queries.FindTokenTimers(ctx, sql.FindTokenTimersParams{
		ExecutionToken: tokenKey,
		State:          int(runtime.TimerStateCreated),
>>>>>>> 0fb3efea
	})
	if err != nil {
		return nil, fmt.Errorf("failed to find element timers for token %d: %w", tokenKey, err)
	}
<<<<<<< HEAD
	res := make([]bpmnruntime.Timer, len(dbTimers))
=======
	res := make([]runtime.Timer, len(dbTimers))
	tokensToLoad := make([]int64, len(dbTimers))
>>>>>>> 0fb3efea
	for i, timer := range dbTimers {
		res[i] = bpmnruntime.Timer{
			ElementId:            timer.ElementID,
			ElementInstanceKey:   timer.ElementInstanceKey,
			Key:                  timer.Key,
			ProcessDefinitionKey: timer.ProcessDefinitionKey,
			ProcessInstanceKey:   timer.ProcessInstanceKey,
			TimerState:           bpmnruntime.TimerState(timer.State),
			CreatedAt:            time.UnixMilli(timer.CreatedAt),
			DueAt:                time.UnixMilli(timer.DueAt),
			Token:                runtime.ExecutionToken{Key: timer.ExecutionToken},
		}
		tokensToLoad[i] = timer.ExecutionToken
		res[i].Duration = res[i].DueAt.Sub(res[i].CreatedAt)
	}
	loadedTokens, err := rq.queries.GetTokens(ctx, tokensToLoad)
	if err != nil {
		return nil, fmt.Errorf("failed to load timer subscriptions tokens: %w", err)
	}
	for _, token := range loadedTokens {
		// we might have the same token registered for multiple subs (event base gateway) so we have to go through whole array
		for i := range res {
			if res[i].Token.Key == token.Key {
				res[i].Token = runtime.ExecutionToken{
					Key:                token.Key,
					ElementInstanceKey: token.ElementInstanceKey,
					ElementId:          token.ElementID,
					ProcessInstanceKey: token.ProcessInstanceKey,
					State:              runtime.TokenState(token.State),
				}
			}
		}
	}
	return res, nil
}

<<<<<<< HEAD
func (rq *RqLiteDB) FindTimersByState(ctx context.Context, processInstanceKey int64, state bpmnruntime.TimerState) ([]bpmnruntime.Timer, error) {
	dbTimers, err := rq.queries.FindTimersInState(ctx, sql.FindTimersInStateParams{
		ProcessInstanceKey: processInstanceKey,
		State:              int64(state),
=======
func (rq *RqLiteDB) FindTimersTo(ctx context.Context, end time.Time) ([]runtime.Timer, error) {
	dbTimers, err := rq.queries.FindTimersInStateTillDueAt(ctx, sql.FindTimersInStateTillDueAtParams{
		State: int(runtime.TimerStateCreated),
		DueAt: end.UnixMilli(),
>>>>>>> 0fb3efea
	})
	if err != nil {
		return nil, fmt.Errorf("failed to find timers till %s in state CREATED: %w", end, err)
	}
<<<<<<< HEAD
	res := make([]bpmnruntime.Timer, len(dbTimers))
=======
	res := make([]runtime.Timer, len(dbTimers))
	tokensToLoad := make([]int64, len(dbTimers))
>>>>>>> 0fb3efea
	for i, timer := range dbTimers {
		res[i] = bpmnruntime.Timer{
			ElementId:            timer.ElementID,
			ElementInstanceKey:   timer.ElementInstanceKey,
			Key:                  timer.Key,
			ProcessDefinitionKey: timer.ProcessDefinitionKey,
			ProcessInstanceKey:   timer.ProcessInstanceKey,
			TimerState:           bpmnruntime.TimerState(timer.State),
			CreatedAt:            time.UnixMilli(timer.CreatedAt),
			DueAt:                time.UnixMilli(timer.DueAt),
			Duration:             time.Millisecond * time.Duration(timer.DueAt-timer.CreatedAt),
			Token:                runtime.ExecutionToken{Key: timer.ExecutionToken},
		}
		tokensToLoad[i] = timer.ExecutionToken
	}
	loadedTokens, err := rq.queries.GetTokens(ctx, tokensToLoad)
	if err != nil {
		return nil, fmt.Errorf("failed to load timer subscriptions tokens: %w", err)
	}
	for _, token := range loadedTokens {
		// we might have the same token registered for multiple subs (event base gateway) so we have to go through whole array
		for i := range res {
			if res[i].Token.Key == token.Key {
				res[i].Token = runtime.ExecutionToken{
					Key:                token.Key,
					ElementInstanceKey: token.ElementInstanceKey,
					ElementId:          token.ElementID,
					ProcessInstanceKey: token.ProcessInstanceKey,
					State:              runtime.TokenState(token.State),
				}
			}
		}
	}
	return res, nil
}

var _ storage.TimerStorageWriter = &RqLiteDB{}

func (rq *RqLiteDB) SaveTimer(ctx context.Context, timer bpmnruntime.Timer) error {
	return SaveTimerWith(ctx, rq.queries, timer)
}

func SaveTimerWith(ctx context.Context, db *sql.Queries, timer bpmnruntime.Timer) error {
	err := db.SaveTimer(ctx, sql.SaveTimerParams{
		Key:                  timer.GetKey(),
		ElementID:            timer.ElementId,
		ElementInstanceKey:   timer.ElementInstanceKey,
		ProcessDefinitionKey: timer.ProcessDefinitionKey,
		ProcessInstanceKey:   timer.ProcessInstanceKey,
		State:                int64(timer.GetState()),
		CreatedAt:            timer.CreatedAt.UnixMilli(),
		DueAt:                timer.DueAt.UnixMilli(),
		ExecutionToken:       timer.Token.Key,
	})
	if err != nil {
		return fmt.Errorf("failed to save timer %d: %w", timer.GetKey(), err)
	}
	return nil
}

var _ storage.JobStorageReader = &RqLiteDB{}

func (rq *RqLiteDB) FindActiveJobsByType(ctx context.Context, jobType string) ([]bpmnruntime.Job, error) {
	jobs, err := rq.queries.FindActiveJobsByType(ctx, jobType)
	if err != nil {
		return nil, fmt.Errorf("failed to find active jobs for type %s: %w", jobType, err)
	}
	res := make([]bpmnruntime.Job, len(jobs))
	tokensToLoad := make([]int64, len(jobs))
	for i, job := range jobs {
		res[i] = bpmnruntime.Job{
			ElementId:          job.ElementID,
			ElementInstanceKey: job.ElementInstanceKey,
			ProcessInstanceKey: job.ProcessInstanceKey,
			Type:               job.Type,
			Key:                job.Key,
			State:              bpmnruntime.ActivityState(job.State),
			CreatedAt:          time.UnixMilli(job.CreatedAt),
			Token: bpmnruntime.ExecutionToken{
				Key: job.ExecutionToken,
			},
		}
		tokensToLoad[i] = job.ExecutionToken
	}
	tokens, err := rq.queries.GetTokens(ctx, tokensToLoad)
	if err != nil {
		return res, fmt.Errorf("failed to find job tokens: %w", err)
	}
token:
	for _, token := range tokens {
		for i := range res {
			if res[i].Token.Key == token.Key {
				res[i].Token = bpmnruntime.ExecutionToken{
					Key:                token.Key,
					ElementInstanceKey: token.ElementInstanceKey,
					ElementId:          token.ElementID,
					ProcessInstanceKey: token.ProcessInstanceKey,
					State:              bpmnruntime.TokenState(token.State),
				}
				continue token
			}
		}
	}
	return res, nil
}

func (rq *RqLiteDB) FindJobByElementID(ctx context.Context, processInstanceKey int64, elementID string) (bpmnruntime.Job, error) {
	var res bpmnruntime.Job
	job, err := rq.queries.FindJobByElementId(ctx, sql.FindJobByElementIdParams{
		ElementID:          elementID,
		ProcessInstanceKey: processInstanceKey,
	})
	if err != nil {
		return res, fmt.Errorf("failed to find job for elementId %s and process instance key %d: %w", elementID, processInstanceKey, err)
	}
	tokens, err := rq.queries.GetTokens(ctx, []int64{job.ExecutionToken})
	if err != nil {
		return res, fmt.Errorf("failed to find job token %d: %w", job.ExecutionToken, err)
	}
	if len(tokens) != 1 {
		return res, fmt.Errorf("failed to find job token %d in the database", job.ExecutionToken)
	}
	token := tokens[0]
	res = bpmnruntime.Job{
		ElementId:          job.ElementID,
		ElementInstanceKey: job.ElementInstanceKey,
		ProcessInstanceKey: job.ProcessInstanceKey,
		Key:                job.Key,
		Type:               job.Type,
		State:              bpmnruntime.ActivityState(job.State),
		CreatedAt:          time.UnixMilli(job.CreatedAt),
		Token: bpmnruntime.ExecutionToken{
			Key:                token.Key,
			ElementInstanceKey: token.ElementInstanceKey,
			ElementId:          token.ElementID,
			ProcessInstanceKey: token.ProcessInstanceKey,
			State:              bpmnruntime.TokenState(token.State),
		},
	}
	return res, nil
}

func (rq *RqLiteDB) FindJobByJobKey(ctx context.Context, jobKey int64) (bpmnruntime.Job, error) {
	var res bpmnruntime.Job
	job, err := rq.queries.FindJobByJobKey(ctx, jobKey)
	if err != nil {
		return res, fmt.Errorf("failed to find job with key %d: %w", jobKey, err)
	}
	tokens, err := rq.queries.GetTokens(ctx, []int64{job.ExecutionToken})
	if err != nil {
		return res, fmt.Errorf("failed to find job token %d: %w", job.ExecutionToken, err)
	}
	if len(tokens) != 1 {
		return res, fmt.Errorf("failed to find job token %d in the database", job.ExecutionToken)
	}
	token := tokens[0]
	res = bpmnruntime.Job{
		ElementId:          job.ElementID,
		ElementInstanceKey: job.ElementInstanceKey,
		ProcessInstanceKey: job.ProcessInstanceKey,
		Key:                job.Key,
		Type:               job.Type,
		State:              bpmnruntime.ActivityState(job.State),
		CreatedAt:          time.UnixMilli(job.CreatedAt),
		Token: bpmnruntime.ExecutionToken{
			Key:                token.Key,
			ElementInstanceKey: token.ElementInstanceKey,
			ElementId:          token.ElementID,
			ProcessInstanceKey: token.ProcessInstanceKey,
			State:              bpmnruntime.TokenState(token.State),
		},
	}
	return res, nil
}

func (rq *RqLiteDB) FindPendingProcessInstanceJobs(ctx context.Context, processInstanceKey int64) ([]bpmnruntime.Job, error) {
	dbJobs, err := rq.queries.FindProcessInstanceJobsInState(ctx, sql.FindProcessInstanceJobsInStateParams{
		ProcessInstanceKey: processInstanceKey,
		States:             []int64{int64(bpmnruntime.ActivityStateCompleting), int64(bpmnruntime.ActivityStateActive)},
	})
	if err != nil {
		return nil, fmt.Errorf("failed to find pending process instance jobs for process instance key %d: %w", processInstanceKey, err)
	}
	res := make([]bpmnruntime.Job, len(dbJobs))
	tokensToLoad := make([]int64, len(dbJobs))
	for i, job := range dbJobs {
		res[i] = bpmnruntime.Job{
			ElementId:          job.ElementID,
			ElementInstanceKey: job.ElementInstanceKey,
			ProcessInstanceKey: job.ProcessInstanceKey,
			Key:                job.Key,
			Type:               job.Type,
			State:              bpmnruntime.ActivityState(job.State),
			CreatedAt:          time.UnixMilli(job.CreatedAt),
			Token: bpmnruntime.ExecutionToken{
				Key: job.ExecutionToken,
			},
		}
		tokensToLoad[i] = job.ExecutionToken
	}
	loadedTokens, err := rq.queries.GetTokens(ctx, tokensToLoad)
	if err != nil {
		return nil, fmt.Errorf("failed to load message subscriptions tokens: %w", err)
	}
	for _, token := range loadedTokens {
		// we might have the same token registered for multiple subs (event base gateway) so we have to go through whole array
		for i := range res {
			if res[i].Token.Key == token.Key {
				res[i].Token = bpmnruntime.ExecutionToken{
					Key:                token.Key,
					ElementInstanceKey: token.ElementInstanceKey,
					ElementId:          token.ElementID,
					ProcessInstanceKey: token.ProcessInstanceKey,
					State:              bpmnruntime.TokenState(token.State),
				}
			}
		}
	}
	return res, nil
}

var _ storage.JobStorageWriter = &RqLiteDB{}

func (rq *RqLiteDB) SaveJob(ctx context.Context, job bpmnruntime.Job) error {
	return SaveJobWith(ctx, rq.queries, job)
}

func SaveJobWith(ctx context.Context, db *sql.Queries, job bpmnruntime.Job) error {
	err := db.SaveJob(ctx, sql.SaveJobParams{
		Key:                job.GetKey(),
		ElementID:          job.ElementId,
		ElementInstanceKey: job.ElementInstanceKey,
		ProcessInstanceKey: job.ProcessInstanceKey,
		Type:               job.Type,
		State:              int64(job.GetState()),
		CreatedAt:          job.CreatedAt.UnixMilli(),
		Variables:          "{}", // TODO: add variables to job
		ExecutionToken:     job.Token.Key,
	})
	if err != nil {
		return fmt.Errorf("failed to save job %d: %w", job.GetKey(), err)
	}
	return nil
}

var _ storage.MessageStorageReader = &RqLiteDB{}

func (rq *RqLiteDB) FindTokenMessageSubscriptions(ctx context.Context, tokenKey int64, state bpmnruntime.ActivityState) ([]bpmnruntime.MessageSubscription, error) {
	dbMessages, err := rq.queries.FindTokenMessageSubscriptions(ctx, sql.FindTokenMessageSubscriptionsParams{
		ExecutionToken: tokenKey,
		State:          int64(state),
	})
	if err != nil {
		return nil, fmt.Errorf("failed to find token message subscriptions for token %d: %w", tokenKey, err)
	}
	res := make([]bpmnruntime.MessageSubscription, len(dbMessages))
	tokensToLoad := make([]int64, len(dbMessages))
	for i, mes := range dbMessages {
		res[i] = bpmnruntime.MessageSubscription{
			ElementId:            mes.ElementID,
			ElementInstanceKey:   mes.ElementInstanceKey,
			ProcessDefinitionKey: mes.ProcessDefinitionKey,
			ProcessInstanceKey:   mes.ProcessInstanceKey,
			Name:                 mes.Name,
			MessageState:         bpmnruntime.ActivityState(mes.State),
			CreatedAt:            time.UnixMilli(mes.CreatedAt),
			Token: bpmnruntime.ExecutionToken{
				Key: mes.ExecutionToken,
			},
		}
		tokensToLoad[i] = mes.ExecutionToken
	}
	loadedTokens, err := rq.queries.GetTokens(ctx, tokensToLoad)
	if err != nil {
		return nil, fmt.Errorf("failed to load message subscriptions tokens: %w", err)
	}
	for _, token := range loadedTokens {
		// we might have the same token registered for multiple subs (event base gateway) so we have to go through whole array
		for i := range res {
			if res[i].Token.Key == token.Key {
				res[i].Token = bpmnruntime.ExecutionToken{
					Key:                token.Key,
					ElementInstanceKey: token.ElementInstanceKey,
					ElementId:          token.ElementID,
					ProcessInstanceKey: token.ProcessInstanceKey,
					State:              bpmnruntime.TokenState(token.State),
				}
			}
		}
	}

	return res, nil
}

func (rq *RqLiteDB) FindProcessInstanceMessageSubscriptions(ctx context.Context, processInstanceKey int64, state bpmnruntime.ActivityState) ([]bpmnruntime.MessageSubscription, error) {
	dbMessages, err := rq.queries.FindProcessInstanceMessageSubscriptions(ctx, sql.FindProcessInstanceMessageSubscriptionsParams{
		ProcessInstanceKey: processInstanceKey,
		State:              int64(state),
	})
	if err != nil {
		return nil, fmt.Errorf("failed to find message subscriptions for process %d: %w", processInstanceKey, err)
	}
	res := make([]bpmnruntime.MessageSubscription, len(dbMessages))
	tokensToLoad := make([]int64, len(dbMessages))
	for i, mes := range dbMessages {
		res[i] = bpmnruntime.MessageSubscription{
			ElementId:            mes.ElementID,
			ElementInstanceKey:   mes.ElementInstanceKey,
			ProcessDefinitionKey: mes.ProcessDefinitionKey,
			ProcessInstanceKey:   mes.ProcessInstanceKey,
			Name:                 mes.Name,
			MessageState:         bpmnruntime.ActivityState(mes.State),
			CreatedAt:            time.UnixMilli(mes.CreatedAt),
			Token: bpmnruntime.ExecutionToken{
				Key: mes.ExecutionToken,
			},
		}
		tokensToLoad[i] = mes.ExecutionToken
	}
	loadedTokens, err := rq.queries.GetTokens(ctx, tokensToLoad)
	if err != nil {
		return nil, fmt.Errorf("failed to load message subscriptions tokens: %w", err)
	}
	for _, token := range loadedTokens {
		// we might have the same token registered for multiple subs (event base gateway) so we have to go through whole array
		for i := range res {
			if res[i].Token.Key == token.Key {
				res[i].Token = bpmnruntime.ExecutionToken{
					Key:                token.Key,
					ElementInstanceKey: token.ElementInstanceKey,
					ElementId:          token.ElementID,
					ProcessInstanceKey: token.ProcessInstanceKey,
					State:              bpmnruntime.TokenState(token.State),
				}
			}
		}
	}
	return res, nil
}

var _ storage.MessageStorageWriter = &RqLiteDB{}

func (rq *RqLiteDB) SaveMessageSubscription(ctx context.Context, subscription bpmnruntime.MessageSubscription) error {
	return SaveMessageSubscriptionWith(ctx, rq.queries, subscription)
}

func SaveMessageSubscriptionWith(ctx context.Context, db *sql.Queries, subscription bpmnruntime.MessageSubscription) error {
	err := db.SaveMessageSubscription(ctx, sql.SaveMessageSubscriptionParams{
		Key:                  subscription.GetKey(),
		ElementInstanceKey:   subscription.ElementInstanceKey,
		ElementID:            subscription.ElementId,
		ProcessDefinitionKey: subscription.ProcessDefinitionKey,
		ProcessInstanceKey:   subscription.ProcessInstanceKey,
		Name:                 subscription.Name,
		State:                int64(subscription.GetState()),
		CreatedAt:            subscription.CreatedAt.UnixMilli(),
		ExecutionToken:       subscription.Token.Key,
		CorrelationKey:       "", // TODO: add message correlation keys into message subscription
	})
	if err != nil {
		return fmt.Errorf("failed to save message subscription %d: %w", subscription.GetKey(), err)
	}
	return nil
}

var _ storage.TokenStorageReader = &RqLiteDB{}

func (rq *RqLiteDB) GetRunningTokens(ctx context.Context) ([]bpmnruntime.ExecutionToken, error) {
	return GetActiveTokensForPartition(ctx, rq.queries, rq.partition)
}

func GetActiveTokensForPartition(ctx context.Context, db *sql.Queries, partitionId uint32) ([]bpmnruntime.ExecutionToken, error) {
	tokens, err := db.GetTokensInStateForPartition(ctx, sql.GetTokensInStateForPartitionParams{
		Partition: int64(partitionId),
		State:     int64(bpmnruntime.TokenStateRunning),
	})
	res := make([]bpmnruntime.ExecutionToken, len(tokens))
	for i, tok := range tokens {
		res[i] = bpmnruntime.ExecutionToken{
			Key:                tok.Key,
			ElementInstanceKey: tok.ElementInstanceKey,
			ElementId:          tok.ElementID,
			ProcessInstanceKey: tok.ProcessInstanceKey,
			State:              bpmnruntime.TokenState(tok.State),
		}
	}
	return res, err
}

func (rq *RqLiteDB) GetTokensForProcessInstance(ctx context.Context, processInstanceKey int64) ([]bpmnruntime.ExecutionToken, error) {
	return GetTokensForProcessInstance(ctx, rq.queries, rq.partition, processInstanceKey)
}

func GetTokensForProcessInstance(ctx context.Context, db *sql.Queries, partitionId uint32, processInstanceKey int64) ([]bpmnruntime.ExecutionToken, error) {
	tokens, err := db.GetTokensForProcessInstance(ctx, sql.GetTokensForProcessInstanceParams{
		Partition:          int64(partitionId),
		ProcessInstanceKey: processInstanceKey,
	})
	res := make([]bpmnruntime.ExecutionToken, len(tokens))
	for i, tok := range tokens {
		res[i] = bpmnruntime.ExecutionToken{
			Key:                tok.Key,
			ElementInstanceKey: tok.ElementInstanceKey,
			ElementId:          tok.ElementID,
			ProcessInstanceKey: tok.ProcessInstanceKey,
			State:              bpmnruntime.TokenState(tok.State),
		}
	}
	return res, err
}

var _ storage.TokenStorageWriter = &RqLiteDB{}

func (rq *RqLiteDB) SaveToken(ctx context.Context, token bpmnruntime.ExecutionToken) error {
	return SaveToken(ctx, rq.queries, token)
}

func SaveToken(ctx context.Context, db *sql.Queries, token bpmnruntime.ExecutionToken) error {
	return db.SaveToken(ctx, sql.SaveTokenParams{
		Key:                token.Key,
		ElementInstanceKey: token.ElementInstanceKey,
		ElementID:          token.ElementId,
		ProcessInstanceKey: token.ProcessInstanceKey,
		State:              int64(token.State),
		CreatedAt:          time.Now().UnixMilli(),
	})
}

func (rq *RqLiteDB) SaveFlowElementHistory(ctx context.Context, historyItem bpmnruntime.FlowElementHistoryItem) error {
	return SaveFlowElementHistoryWith(ctx, rq.queries, historyItem)
}

func SaveFlowElementHistoryWith(ctx context.Context, db *sql.Queries, historyItem bpmnruntime.FlowElementHistoryItem) error {
	return db.SaveFlowElementHistory(
		ctx,
		sql.SaveFlowElementHistoryParams{
			historyItem.Key,
			historyItem.ElementId,
			historyItem.ProcessInstanceKey,
			historyItem.CreatedAt.UnixMilli(),
		},
	)
}

var _ storage.IncidentStorageReader = &RqLiteDB{}

func (rq *RqLiteDB) FindIncidentByKey(ctx context.Context, key int64) (bpmnruntime.Incident, error) {
	return FindIncidentByKey(ctx, rq.queries, key)
}

func FindIncidentByKey(ctx context.Context, db *sql.Queries, key int64) (bpmnruntime.Incident, error) {
	incident, err := db.FindIncidentByKey(ctx, key)
	if err != nil {
		return bpmnruntime.Incident{}, err
	}

	tokens, err := db.GetTokens(ctx, []int64{incident.ExecutionToken})
	if len(tokens) == 0 {
		err = errors.Join(err, errors.New("no incidents found"))
	}
	token := tokens[0]
	return bpmnruntime.Incident{
		Key:                incident.Key,
		ElementInstanceKey: incident.ElementInstanceKey,
		ElementId:          incident.ElementID,
		ProcessInstanceKey: incident.ProcessInstanceKey,
		Message:            incident.Message,
		CreatedAt:          time.UnixMilli(incident.CreatedAt),
		ResolvedAt: func() *time.Time {
			if incident.ResolvedAt.Valid {
				t := time.UnixMilli(incident.ResolvedAt.Int64)
				return &t
			}
			return nil
		}(),
		Token: bpmnruntime.ExecutionToken{
			Key:                token.Key,
			ElementInstanceKey: token.ElementInstanceKey,
			ElementId:          token.ElementID,
			ProcessInstanceKey: token.ProcessInstanceKey,
			State:              bpmnruntime.TokenState(token.State),
		},
	}, nil
}

func (rq *RqLiteDB) FindIncidentsByProcessInstanceKey(ctx context.Context, processInstanceKey int64) ([]bpmnruntime.Incident, error) {
	return FindIncidentsByProcessInstanceKey(ctx, rq.queries, processInstanceKey)
}

func FindIncidentsByProcessInstanceKey(ctx context.Context, db *sql.Queries, processInstanceKey int64) ([]bpmnruntime.Incident, error) {
	incidents, err := db.FindIncidentsByProcessInstanceKey(ctx, processInstanceKey)
	if err != nil {
		return nil, err
	}
	res := make([]bpmnruntime.Incident, len(incidents))

	tokensToLoad := make([]int64, len(incidents))
	for i, incident := range incidents {
		res[i] = bpmnruntime.Incident{
			Key:                incident.Key,
			ElementInstanceKey: incident.ElementInstanceKey,
			ElementId:          incident.ElementID,
			ProcessInstanceKey: incident.ProcessInstanceKey,
			Message:            incident.Message,
		}

		tokensToLoad[i] = incident.ExecutionToken
	}

	tokens, err := db.GetTokens(ctx, tokensToLoad)
	if err != nil {
		return res, fmt.Errorf("failed to find job tokens: %w", err)
	}
token:
	for _, token := range tokens {
		for i := range res {
			if res[i].Token.Key == token.Key {
				res[i].Token = bpmnruntime.ExecutionToken{
					Key:                token.Key,
					ElementInstanceKey: token.ElementInstanceKey,
					ElementId:          token.ElementID,
					ProcessInstanceKey: token.ProcessInstanceKey,
					State:              bpmnruntime.TokenState(token.State),
				}
				continue token
			}
		}
	}
	return res, nil
}

var _ storage.IncidentStorageWriter = &RqLiteDB{}

func (rq *RqLiteDB) SaveIncident(ctx context.Context, incident bpmnruntime.Incident) error {
	return SaveIncidentWith(ctx, rq.queries, incident)
}

func SaveIncidentWith(ctx context.Context, db *sql.Queries, incident bpmnruntime.Incident) error {
	return db.SaveIncident(ctx, sql.SaveIncidentParams{
		Key:                incident.Key,
		ElementInstanceKey: incident.ElementInstanceKey,
		ElementID:          incident.ElementId,
		ProcessInstanceKey: incident.ProcessInstanceKey,
		Message:            incident.Message,
		CreatedAt:          incident.CreatedAt.UnixMilli(),
		ResolvedAt: ssql.NullInt64{
			Int64: ptr.Deref(incident.ResolvedAt, time.Now()).UnixMilli(),
			Valid: incident.ResolvedAt != nil,
		},
		ExecutionToken: incident.Token.Key,
	})
}

type RqLiteDBBatch struct {
	db        *RqLiteDB
	stmtToRun []*proto.Statement
	queries   *sql.Queries
}

func (rq *RqLiteDBBatch) ExecContext(ctx context.Context, sql string, args ...interface{}) (ssql.Result, error) {
	stmt := rq.db.generateStatement(sql, args...)
	rq.stmtToRun = append(rq.stmtToRun, stmt)
	return rqliteResult{}, nil
}

func (rq *RqLiteDBBatch) PrepareContext(ctx context.Context, sql string) (*ssql.Stmt, error) {
	panic("PrepareContext not supported by RqLiteDBBatch")
}

func (rq *RqLiteDBBatch) QueryContext(ctx context.Context, query string, args ...interface{}) (*sql.Rows, error) {
	panic("QueryContext not supported by RqLiteDBBatch")
}

func (rq *RqLiteDBBatch) QueryRowContext(ctx context.Context, query string, args ...interface{}) *sql.Row {
	panic("QueryRowContext not supported by RqLiteDBBatch")
}

var _ storage.Batch = &RqLiteDBBatch{}

func (b *RqLiteDBBatch) Flush(ctx context.Context) error {
	ctx, execSpan := b.db.tracer.Start(ctx, "rqlite-batch", trace.WithAttributes(
		attribute.String(otelPkg.AttributeExec, fmt.Sprintf("%v", b.stmtToRun)),
	))
	defer func() {
		execSpan.End()
	}()
	_, err := b.db.executeStatements(ctx, b.stmtToRun)
	if err != nil {
	}
	return err
}

var _ storage.ProcessDefinitionStorageWriter = &RqLiteDBBatch{}

func (b *RqLiteDBBatch) SaveProcessDefinition(ctx context.Context, definition bpmnruntime.ProcessDefinition) error {
	return SaveProcessDefinitionWith(ctx, b.queries, definition)
}

var _ storage.ProcessInstanceStorageWriter = &RqLiteDBBatch{}

func (b *RqLiteDBBatch) SaveProcessInstance(ctx context.Context, processInstance bpmnruntime.ProcessInstance) error {
	return SaveProcessInstanceWith(ctx, b.queries, processInstance)
}

var _ storage.TimerStorageWriter = &RqLiteDBBatch{}

func (b *RqLiteDBBatch) SaveTimer(ctx context.Context, timer bpmnruntime.Timer) error {
	return SaveTimerWith(ctx, b.queries, timer)
}

var _ storage.JobStorageWriter = &RqLiteDBBatch{}

func (b *RqLiteDBBatch) SaveJob(ctx context.Context, job bpmnruntime.Job) error {
	return SaveJobWith(ctx, b.queries, job)
}

var _ storage.MessageStorageWriter = &RqLiteDBBatch{}

func (b *RqLiteDBBatch) SaveMessageSubscription(ctx context.Context, subscription bpmnruntime.MessageSubscription) error {
	return SaveMessageSubscriptionWith(ctx, b.queries, subscription)
}

var _ storage.TokenStorageWriter = &RqLiteDBBatch{}

func (b *RqLiteDBBatch) SaveToken(ctx context.Context, token bpmnruntime.ExecutionToken) error {
	return SaveToken(ctx, b.queries, token)
}

func (b *RqLiteDBBatch) SaveFlowElementHistory(ctx context.Context, historyItem bpmnruntime.FlowElementHistoryItem) error {
	return SaveFlowElementHistoryWith(ctx, b.queries, historyItem)
}

var _ storage.IncidentStorageWriter = &RqLiteDBBatch{}

func (b *RqLiteDBBatch) SaveIncident(ctx context.Context, incident bpmnruntime.Incident) error {
	return SaveIncidentWith(ctx, b.queries, incident)
}<|MERGE_RESOLUTION|>--- conflicted
+++ resolved
@@ -640,27 +640,16 @@
 
 var _ storage.TimerStorageReader = &RqLiteDB{}
 
-<<<<<<< HEAD
-func (rq *RqLiteDB) FindActivityTimers(ctx context.Context, activityKey int64, state bpmnruntime.TimerState) ([]bpmnruntime.Timer, error) {
-	dbTimers, err := rq.queries.FindElementTimers(ctx, sql.FindElementTimersParams{
-		ElementInstanceKey: activityKey,
-		State:              int64(state),
-=======
-func (rq *RqLiteDB) FindTokenActiveTimerSubscriptions(ctx context.Context, tokenKey int64) ([]runtime.Timer, error) {
+func (rq *RqLiteDB) FindTokenActiveTimerSubscriptions(ctx context.Context, tokenKey int64) ([]bpmnruntime.Timer, error) {
 	dbTimers, err := rq.queries.FindTokenTimers(ctx, sql.FindTokenTimersParams{
 		ExecutionToken: tokenKey,
-		State:          int(runtime.TimerStateCreated),
->>>>>>> 0fb3efea
+		State:          int64(bpmnruntime.TimerStateCreated),
 	})
 	if err != nil {
 		return nil, fmt.Errorf("failed to find element timers for token %d: %w", tokenKey, err)
 	}
-<<<<<<< HEAD
 	res := make([]bpmnruntime.Timer, len(dbTimers))
-=======
-	res := make([]runtime.Timer, len(dbTimers))
 	tokensToLoad := make([]int64, len(dbTimers))
->>>>>>> 0fb3efea
 	for i, timer := range dbTimers {
 		res[i] = bpmnruntime.Timer{
 			ElementId:            timer.ElementID,
@@ -671,7 +660,7 @@
 			TimerState:           bpmnruntime.TimerState(timer.State),
 			CreatedAt:            time.UnixMilli(timer.CreatedAt),
 			DueAt:                time.UnixMilli(timer.DueAt),
-			Token:                runtime.ExecutionToken{Key: timer.ExecutionToken},
+			Token:                bpmnruntime.ExecutionToken{Key: timer.ExecutionToken},
 		}
 		tokensToLoad[i] = timer.ExecutionToken
 		res[i].Duration = res[i].DueAt.Sub(res[i].CreatedAt)
@@ -684,12 +673,12 @@
 		// we might have the same token registered for multiple subs (event base gateway) so we have to go through whole array
 		for i := range res {
 			if res[i].Token.Key == token.Key {
-				res[i].Token = runtime.ExecutionToken{
+				res[i].Token = bpmnruntime.ExecutionToken{
 					Key:                token.Key,
 					ElementInstanceKey: token.ElementInstanceKey,
 					ElementId:          token.ElementID,
 					ProcessInstanceKey: token.ProcessInstanceKey,
-					State:              runtime.TokenState(token.State),
+					State:              bpmnruntime.TokenState(token.State),
 				}
 			}
 		}
@@ -697,27 +686,16 @@
 	return res, nil
 }
 
-<<<<<<< HEAD
-func (rq *RqLiteDB) FindTimersByState(ctx context.Context, processInstanceKey int64, state bpmnruntime.TimerState) ([]bpmnruntime.Timer, error) {
-	dbTimers, err := rq.queries.FindTimersInState(ctx, sql.FindTimersInStateParams{
-		ProcessInstanceKey: processInstanceKey,
-		State:              int64(state),
-=======
-func (rq *RqLiteDB) FindTimersTo(ctx context.Context, end time.Time) ([]runtime.Timer, error) {
+func (rq *RqLiteDB) FindTimersTo(ctx context.Context, end time.Time) ([]bpmnruntime.Timer, error) {
 	dbTimers, err := rq.queries.FindTimersInStateTillDueAt(ctx, sql.FindTimersInStateTillDueAtParams{
-		State: int(runtime.TimerStateCreated),
+		State: int(bpmnruntime.TimerStateCreated),
 		DueAt: end.UnixMilli(),
->>>>>>> 0fb3efea
 	})
 	if err != nil {
 		return nil, fmt.Errorf("failed to find timers till %s in state CREATED: %w", end, err)
 	}
-<<<<<<< HEAD
 	res := make([]bpmnruntime.Timer, len(dbTimers))
-=======
-	res := make([]runtime.Timer, len(dbTimers))
 	tokensToLoad := make([]int64, len(dbTimers))
->>>>>>> 0fb3efea
 	for i, timer := range dbTimers {
 		res[i] = bpmnruntime.Timer{
 			ElementId:            timer.ElementID,
@@ -729,7 +707,7 @@
 			CreatedAt:            time.UnixMilli(timer.CreatedAt),
 			DueAt:                time.UnixMilli(timer.DueAt),
 			Duration:             time.Millisecond * time.Duration(timer.DueAt-timer.CreatedAt),
-			Token:                runtime.ExecutionToken{Key: timer.ExecutionToken},
+			Token:                bpmnruntime.ExecutionToken{Key: timer.ExecutionToken},
 		}
 		tokensToLoad[i] = timer.ExecutionToken
 	}
@@ -741,12 +719,12 @@
 		// we might have the same token registered for multiple subs (event base gateway) so we have to go through whole array
 		for i := range res {
 			if res[i].Token.Key == token.Key {
-				res[i].Token = runtime.ExecutionToken{
+				res[i].Token = bpmnruntime.ExecutionToken{
 					Key:                token.Key,
 					ElementInstanceKey: token.ElementInstanceKey,
 					ElementId:          token.ElementID,
 					ProcessInstanceKey: token.ProcessInstanceKey,
-					State:              runtime.TokenState(token.State),
+					State:              bpmnruntime.TokenState(token.State),
 				}
 			}
 		}
