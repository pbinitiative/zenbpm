package cluster

import (
	"context"
	"encoding/json"
	"encoding/xml"
	"errors"
	"fmt"
	"strings"
	"time"

	ssql "database/sql"

	"github.com/bwmarrin/snowflake"
	"github.com/hashicorp/go-hclog"
	"github.com/hashicorp/golang-lru/v2/expirable"
	"github.com/pbinitiative/zenbpm/internal/config"
	otelPkg "github.com/pbinitiative/zenbpm/internal/otel"
	"github.com/pbinitiative/zenbpm/internal/profile"
	"github.com/pbinitiative/zenbpm/internal/sql"
	"github.com/pbinitiative/zenbpm/pkg/bpmn/model/bpmn20"
	"github.com/pbinitiative/zenbpm/pkg/bpmn/runtime"
	"github.com/pbinitiative/zenbpm/pkg/ptr"
	"github.com/pbinitiative/zenbpm/pkg/storage"
	"github.com/rqlite/rqlite/v8/command/proto"
	"github.com/rqlite/rqlite/v8/store"
	"go.opentelemetry.io/otel"
	"go.opentelemetry.io/otel/attribute"
	"go.opentelemetry.io/otel/codes"
	"go.opentelemetry.io/otel/trace"
)

type RqLiteDB struct {
	store     *store.Store
	queries   *sql.Queries
	logger    hclog.Logger
	node      *snowflake.Node
	partition uint32
	tracer    trace.Tracer
	pdCache   *expirable.LRU[int64, runtime.ProcessDefinition]
}

// GenerateId implements storage.Storage.
func (rq *RqLiteDB) GenerateId() int64 {
	return rq.node.Generate().Int64()
}

func NewRqLiteDB(store *store.Store, partition uint32, logger hclog.Logger, cfg config.Persistence) (*RqLiteDB, error) {
	node, err := snowflake.NewNode(int64(partition))
	if err != nil {
		return nil, fmt.Errorf("failed to create snowflake node for partition %d: %w", partition, err)
	}
	db := &RqLiteDB{
		store:     store,
		logger:    logger,
		node:      node,
		tracer:    otel.GetTracerProvider().Tracer(fmt.Sprintf("partition-%d-rqlite", partition)),
		partition: partition,
		pdCache:   expirable.NewLRU[int64, runtime.ProcessDefinition](cfg.ProcDefCacheSize, nil, cfg.ProcDefCacheTTL),
	}
	queries := sql.New(db)
	db.queries = queries
	return db, nil
}

func (rq *RqLiteDB) executeStatements(ctx context.Context, statements []*proto.Statement) ([]*proto.ExecuteQueryResponse, error) {
	if len(statements) == 0 {
		return []*proto.ExecuteQueryResponse{{
			Result: &proto.ExecuteQueryResponse_E{
				E: &proto.ExecuteResult{},
			},
		}}, nil
	}
	er := &proto.ExecuteRequest{
		Request: &proto.Request{
			Transaction: true,
			DbTimeout:   int64(0),
			Statements:  statements,
		},
		Timings: false,
	}

	results, resultsErr := rq.store.Execute(er)

	if resultsErr != nil {
		if ctx.Err() == context.DeadlineExceeded {
			rq.logger.Error("Context deadline exceeded for statement", "err", resultsErr)
		}
		rq.logger.Error("Error executing SQL statements", "err", resultsErr)
		return nil, resultsErr
	}
	return results, nil
}

func (rq *RqLiteDB) generateStatement(sql string, parameters ...interface{}) *proto.Statement {
	resultParams := make([]*proto.Parameter, 0)

	for _, par := range parameters {
		switch par := par.(type) {
		case string:
			resultParams = append(resultParams, &proto.Parameter{
				Value: &proto.Parameter_S{
					S: par,
				},
			})
		case int64:
			resultParams = append(resultParams, &proto.Parameter{
				Value: &proto.Parameter_I{
					I: par,
				},
			})
		case int32:
			resultParams = append(resultParams, &proto.Parameter{
				Value: &proto.Parameter_I{
					I: int64(par),
				},
			})
		case int:
			resultParams = append(resultParams, &proto.Parameter{
				Value: &proto.Parameter_I{
					I: int64(par),
				},
			})
		case []int:
			resultParams = append(resultParams, &proto.Parameter{
				Value: &proto.Parameter_S{
					S: strings.Trim(strings.Join(strings.Fields(fmt.Sprint(par)), ","), "[]"),
				},
			})
		case float64:
			resultParams = append(resultParams, &proto.Parameter{
				Value: &proto.Parameter_D{
					D: par,
				},
			})
		case bool:
			resultParams = append(resultParams, &proto.Parameter{
				Value: &proto.Parameter_B{
					B: par,
				},
			})
		case []byte:
			resultParams = append(resultParams, &proto.Parameter{
				Value: &proto.Parameter_Y{
					Y: par,
				},
			})
		case ssql.NullInt64:
			if par.Valid {
				resultParams = append(resultParams, &proto.Parameter{
					Value: &proto.Parameter_I{
						I: par.Int64,
					},
				})
			} else {
				resultParams = append(resultParams, &proto.Parameter{})
			}
		case ssql.NullString:
			if par.Valid {
				resultParams = append(resultParams, &proto.Parameter{
					Value: &proto.Parameter_S{
						S: par.String,
					},
				})
			} else {
				resultParams = append(resultParams, &proto.Parameter{})
			}
		default:
			rq.logger.Error(fmt.Sprintf("Unknown parameter type: %T", par))
			if profile.Current == profile.DEV || profile.Current == profile.TEST {
				panic(fmt.Sprintf("Unknown parameter type: %T", par))
			}
		}

	}
	return &proto.Statement{
		Sql:        sql,
		Parameters: resultParams,
	}
}

func (rq *RqLiteDB) queryDatabase(query string, parameters ...interface{}) ([]*proto.QueryRows, error) {
	stmts := rq.generateStatement(query, parameters...)

	qr := &proto.QueryRequest{
		Request: &proto.Request{
			Transaction: false,
			DbTimeout:   (10 * time.Second).Nanoseconds(),
			Statements:  []*proto.Statement{stmts},
		},
		Timings: false,
		Level:   proto.QueryRequest_QUERY_REQUEST_LEVEL_NONE,
	}

	results, resultsErr := rq.store.Query(qr)
	if resultsErr != nil {
		rq.logger.Error("Error executing SQL statements", "err", resultsErr)
		return nil, resultsErr
	}
	return results, nil
}

type rqliteResult struct {
	lastInsertId int64
	rowsAffected int64
}

func (r rqliteResult) LastInsertId() (int64, error) {
	return r.lastInsertId, nil
}

func (r rqliteResult) RowsAffected() (int64, error) {
	return r.rowsAffected, nil
}

func (rq *RqLiteDB) ExecContext(ctx context.Context, sql string, args ...interface{}) (ssql.Result, error) {
	ctx, execSpan := rq.tracer.Start(ctx, "rqlite-exec", trace.WithAttributes(
		attribute.String(otelPkg.AttributeExec, sql),
		attribute.String(otelPkg.AttributeArgs, fmt.Sprintf("%v", args)),
	))
	defer func() {
		execSpan.End()
	}()
	result, err := rq.executeStatements(ctx, []*proto.Statement{rq.generateStatement(sql, args...)})

	if err != nil {
		execSpan.RecordError(err)
		execSpan.SetStatus(codes.Error, err.Error())
		rq.logger.Error("Error executing SQL statements")
		return nil, err
	}

	lastInsertId, rowsAffected := int64(-1), int64(-1)
	for _, r := range result {
		err := r.GetError()
		if err != "" {
			nErr := errors.New(err)
			execSpan.RecordError(nErr)
			execSpan.SetStatus(codes.Error, nErr.Error())
			return nil, nErr
		}
		lastInsertId, rowsAffected = r.GetE().LastInsertId, r.GetE().RowsAffected+rowsAffected
	}
	return rqliteResult{lastInsertId: lastInsertId, rowsAffected: rowsAffected}, nil
}

func (rq *RqLiteDB) PrepareContext(ctx context.Context, sql string) (*ssql.Stmt, error) {
	return nil, errors.New("PrepareContext not supported by rqlite")
}

func (rq *RqLiteDB) QueryContext(ctx context.Context, query string, args ...interface{}) (*sql.Rows, error) {
	ctx, querySpan := rq.tracer.Start(ctx, "rqlite-query", trace.WithAttributes(
		attribute.String(otelPkg.AttributeQuery, query),
		attribute.String(otelPkg.AttributeArgs, fmt.Sprintf("%v", args)),
	))
	defer func() {
		querySpan.End()
	}()
	results, err := rq.queryDatabase(query, args...)
	if err != nil {
		querySpan.RecordError(err)
		querySpan.SetStatus(codes.Error, err.Error())
		return nil, err
	}
	if len(results) > 1 {
		return nil, errors.New("Multiple results not supported")
	}
	for _, r := range results {
		return sql.ConstructRows(ctx, r.Columns, r.Types, r.Values), nil
	}
	// empty results
	return sql.ConstructRows(ctx, []string{}, []string{}, []*proto.Values{}), nil
}

func (rq *RqLiteDB) QueryRowContext(ctx context.Context, query string, args ...interface{}) *sql.Row {
	rows, err := rq.QueryContext(ctx, query, args...)
	if err != nil {
		return sql.ConstructRow(ctx, []string{}, []string{}, nil, err)
	}
	defer rows.Close()

	row := rows.Next()
	if !row {

		return sql.ConstructRow(ctx, []string{}, []string{}, nil, errors.New("No rows"))
	} else {
		return sql.ConstructRowFromRows(ctx, rows, nil)
	}
}

var _ storage.Storage = &RqLiteDB{}

func (rq *RqLiteDB) NewBatch() storage.Batch {
	batch := &RqLiteDBBatch{
		db:        rq,
		stmtToRun: make([]*proto.Statement, 0, 10),
	}
	queries := sql.New(batch)
	batch.queries = queries
	return batch
}

var _ storage.ProcessDefinitionStorageReader = &RqLiteDB{}

func (rq *RqLiteDB) FindLatestProcessDefinitionById(ctx context.Context, processDefinitionId string) (runtime.ProcessDefinition, error) {
	var res runtime.ProcessDefinition
	dbDefinition, err := rq.queries.FindLatestProcessDefinitionById(ctx, processDefinitionId)
	if err != nil {
		return res, fmt.Errorf("failed to find latest process definition: %w", err)
	}

	pd, ok := rq.pdCache.Get(dbDefinition.Key)
	if ok {
		return pd, nil
	}

	var definitions bpmn20.TDefinitions
	err = xml.Unmarshal([]byte(dbDefinition.BpmnData), &definitions)
	if err != nil {
		return res, fmt.Errorf("failed to unmarshal xml data: %w", err)
	}
	err = definitions.ResolveReferences()
	if err != nil {
		return res, fmt.Errorf("failed to resolve references in definition with bpmn id%s: %w", processDefinitionId, err)
	}

	res = runtime.ProcessDefinition{
		BpmnProcessId:    dbDefinition.BpmnProcessID,
		Version:          dbDefinition.Version,
		Key:              dbDefinition.Key,
		Definitions:      definitions,
		BpmnData:         dbDefinition.BpmnData,
		BpmnResourceName: dbDefinition.BpmnResourceName,
		BpmnChecksum:     [16]byte(dbDefinition.BpmnChecksum),
	}

	rq.pdCache.Add(dbDefinition.Key, res)

	return res, nil
}

func (rq *RqLiteDB) FindProcessDefinitionByKey(ctx context.Context, processDefinitionKey int64) (runtime.ProcessDefinition, error) {
	pd, ok := rq.pdCache.Get(processDefinitionKey)
	if ok {
		return pd, nil
	}

	var res runtime.ProcessDefinition
	dbDefinition, err := rq.queries.FindProcessDefinitionByKey(ctx, processDefinitionKey)
	if err != nil {
		return res, fmt.Errorf("failed to find latest process definition: %w", err)
	}

	var definitions bpmn20.TDefinitions
	err = xml.Unmarshal([]byte(dbDefinition.BpmnData), &definitions)
	if err != nil {
		return res, fmt.Errorf("failed to unmarshal xml data: %w", err)
	}

	res = runtime.ProcessDefinition{
		BpmnProcessId:    dbDefinition.BpmnProcessID,
		Version:          dbDefinition.Version,
		Key:              dbDefinition.Key,
		Definitions:      definitions,
		BpmnData:         dbDefinition.BpmnData,
		BpmnResourceName: dbDefinition.BpmnResourceName,
		BpmnChecksum:     [16]byte(dbDefinition.BpmnChecksum),
	}

	rq.pdCache.Add(processDefinitionKey, res)

	return res, nil
}

func (rq *RqLiteDB) FindProcessDefinitionsById(ctx context.Context, processId string) ([]runtime.ProcessDefinition, error) {
	dbDefinitions, err := rq.queries.FindProcessDefinitionsByIds(ctx, processId)
	if err != nil {
		return nil, fmt.Errorf("failed to find process definitions by id: %w", err)
	}

	res := make([]runtime.ProcessDefinition, len(dbDefinitions))
	for i, def := range dbDefinitions {
		pd, ok := rq.pdCache.Get(def.Key)
		if ok {
			res[i] = pd
			continue
		}

		var definitions bpmn20.TDefinitions
		err = xml.Unmarshal([]byte(def.BpmnData), &definitions)
		if err != nil {
			return res, fmt.Errorf("failed to unmarshal xml data: %w", err)
		}
		err = definitions.ResolveReferences()
		if err != nil {
			return res, fmt.Errorf("failed to resolve references in definition %d: %w", def.Key, err)
		}
		res[i] = runtime.ProcessDefinition{
			BpmnProcessId:    def.BpmnProcessID,
			Version:          def.Version,
			Key:              def.Key,
			Definitions:      definitions,
			BpmnData:         def.BpmnData,
			BpmnResourceName: def.BpmnResourceName,
			BpmnChecksum:     [16]byte(def.BpmnChecksum),
		}

		rq.pdCache.Add(def.Key, res[i])
	}
	return res, nil
}

var _ storage.ProcessDefinitionStorageWriter = &RqLiteDB{}

func (rq *RqLiteDB) SaveProcessDefinition(ctx context.Context, definition runtime.ProcessDefinition) error {
	return SaveProcessDefinitionWith(ctx, rq.queries, definition)
}

func SaveProcessDefinitionWith(ctx context.Context, db *sql.Queries, definition runtime.ProcessDefinition) error {
	err := db.SaveProcessDefinition(ctx, sql.SaveProcessDefinitionParams{
		Key:              definition.Key,
		Version:          definition.Version,
		BpmnProcessID:    definition.BpmnProcessId,
		BpmnData:         definition.BpmnData,
		BpmnChecksum:     definition.BpmnChecksum[:],
		BpmnResourceName: definition.BpmnResourceName,
	})
	if err != nil {
		return fmt.Errorf("failed to save process definition: %w", err)
	}
	return nil
}

var _ storage.ProcessInstanceStorageReader = &RqLiteDB{}

func (rq *RqLiteDB) FindProcessInstanceByKey(ctx context.Context, processInstanceKey int64) (runtime.ProcessInstance, error) {
	var res runtime.ProcessInstance
	dbInstance, err := rq.queries.GetProcessInstance(ctx, processInstanceKey)
	if err != nil {
		return res, fmt.Errorf("failed to find process instance by key: %w", err)
	}

	variables := map[string]any{}
	err = json.Unmarshal([]byte(dbInstance.Variables), &variables)
	if err != nil {
		return res, fmt.Errorf("failed to unmarshal variables: %w", err)
	}

	definition, err := rq.FindProcessDefinitionByKey(ctx, dbInstance.ProcessDefinitionKey)
	if err != nil {
		return res, fmt.Errorf("failed to find process definition for process instance: %w", err)
	}

	var parentToken *runtime.ExecutionToken
	if dbInstance.ParentProcessExecutionToken.Valid {
		tokens, err := rq.queries.GetTokens(ctx, []int64{dbInstance.ParentProcessExecutionToken.Int64})
		if err != nil {
			return res, fmt.Errorf("failed to find job token %d: %w", dbInstance.ParentProcessExecutionToken.Int64, err)
		}
		if len(tokens) > 1 {
			return res, fmt.Errorf("more than one token found for parent process instance key (%d): %w", dbInstance.Key, err)
		}
		if len(tokens) == 1 {
			parentToken = &runtime.ExecutionToken{
				Key:                tokens[0].Key,
				ElementInstanceKey: tokens[0].ElementInstanceKey,
				ElementId:          tokens[0].ElementID,
				ProcessInstanceKey: tokens[0].ProcessInstanceKey,
				State:              runtime.TokenState(tokens[0].State),
			}
		}
	}

	res = runtime.ProcessInstance{
		Definition:                  &definition, //TODO: load from cache
		Key:                         dbInstance.Key,
		VariableHolder:              runtime.NewVariableHolder(nil, variables),
		CreatedAt:                   time.UnixMilli(dbInstance.CreatedAt),
		State:                       runtime.ActivityState(dbInstance.State),
		ParentProcessExecutionToken: parentToken,
	}

	return res, nil
}

var _ storage.ProcessInstanceStorageWriter = &RqLiteDB{}

func (rq *RqLiteDB) SaveProcessInstance(ctx context.Context, processInstance runtime.ProcessInstance) error {
	return SaveProcessInstanceWith(ctx, rq.queries, processInstance)
}

func SaveProcessInstanceWith(ctx context.Context, db *sql.Queries, processInstance runtime.ProcessInstance) error {
	varStr, err := json.Marshal(processInstance.VariableHolder.Variables())
	if err != nil {
		return fmt.Errorf("failed to marshal variables for instance %d: %w", processInstance.Key, err)
	}
	err = db.SaveProcessInstance(ctx, sql.SaveProcessInstanceParams{
		Key:                  processInstance.Key,
		ProcessDefinitionKey: processInstance.Definition.Key,
		CreatedAt:            processInstance.CreatedAt.UnixMilli(),
		State:                int(processInstance.State),
		Variables:            string(varStr),
		ParentProcessExecutionToken: ssql.NullInt64{
			Int64: ptr.Deref(processInstance.ParentProcessExecutionToken, runtime.ExecutionToken{}).Key,
			Valid: processInstance.ParentProcessExecutionToken != nil,
		},
	})
	if err != nil {
		return fmt.Errorf("failed to save process instance %d: %w", processInstance.Key, err)
	}
	return nil
}

var _ storage.TimerStorageReader = &RqLiteDB{}

func (rq *RqLiteDB) FindActivityTimers(ctx context.Context, activityKey int64, state runtime.TimerState) ([]runtime.Timer, error) {
	dbTimers, err := rq.queries.FindElementTimers(ctx, sql.FindElementTimersParams{
		ElementInstanceKey: activityKey,
		State:              int(state),
	})
	if err != nil {
		return nil, fmt.Errorf("failed to find element timers %d: %w", activityKey, err)
	}
	res := make([]runtime.Timer, len(dbTimers))
	for i, timer := range dbTimers {
		res[i] = runtime.Timer{
			ElementId:            timer.ElementID,
			Key:                  timer.ElementInstanceKey,
			ProcessDefinitionKey: timer.ProcessDefinitionKey,
			ProcessInstanceKey:   timer.ProcessInstanceKey,
			TimerState:           runtime.TimerState(timer.State),
			CreatedAt:            time.UnixMilli(timer.CreatedAt),
			DueAt:                time.UnixMilli(timer.DueAt),
		}
		res[i].Duration = res[i].DueAt.Sub(res[i].CreatedAt)
	}
	return res, nil
}

func (rq *RqLiteDB) FindTimersByState(ctx context.Context, processInstanceKey int64, state runtime.TimerState) ([]runtime.Timer, error) {
	dbTimers, err := rq.queries.FindTimersInState(ctx, sql.FindTimersInStateParams{
		ProcessInstanceKey: processInstanceKey,
		State:              int(state),
	})
	if err != nil {
		return nil, fmt.Errorf("failed to find process instance timers %d: %w", processInstanceKey, err)
	}
	res := make([]runtime.Timer, len(dbTimers))
	for i, timer := range dbTimers {
		res[i] = runtime.Timer{
			ElementId:            timer.ElementID,
			Key:                  timer.ElementInstanceKey,
			ProcessDefinitionKey: timer.ProcessDefinitionKey,
			ProcessInstanceKey:   timer.ProcessInstanceKey,
			TimerState:           runtime.TimerState(timer.State),
			CreatedAt:            time.UnixMilli(timer.CreatedAt),
			DueAt:                time.UnixMilli(timer.DueAt),
			Duration:             time.Millisecond * time.Duration(timer.DueAt-timer.CreatedAt),
		}
	}
	return res, nil
}

var _ storage.TimerStorageWriter = &RqLiteDB{}

func (rq *RqLiteDB) SaveTimer(ctx context.Context, timer runtime.Timer) error {
	return SaveTimerWith(ctx, rq.queries, timer)
}

func SaveTimerWith(ctx context.Context, db *sql.Queries, timer runtime.Timer) error {
	err := db.SaveTimer(ctx, sql.SaveTimerParams{
		Key:                  timer.GetKey(),
		ElementID:            timer.ElementId,
		ElementInstanceKey:   timer.Key,
		ProcessDefinitionKey: timer.ProcessDefinitionKey,
		ProcessInstanceKey:   timer.ProcessInstanceKey,
		State:                int(timer.GetState()),
		CreatedAt:            timer.CreatedAt.UnixMilli(),
		DueAt:                timer.DueAt.UnixMilli(),
	})
	if err != nil {
		return fmt.Errorf("failed to save timer %d: %w", timer.GetKey(), err)
	}
	return nil
}

var _ storage.JobStorageReader = &RqLiteDB{}

func (rq *RqLiteDB) FindActiveJobsByType(ctx context.Context, jobType string) ([]runtime.Job, error) {
	jobs, err := rq.queries.FindActiveJobsByType(ctx, jobType)
	if err != nil {
		return nil, fmt.Errorf("failed to find active jobs for type %s: %w", jobType, err)
	}
	res := make([]runtime.Job, len(jobs))
	tokensToLoad := make([]int64, len(jobs))
	for i, job := range jobs {
		res[i] = runtime.Job{
			ElementId:          job.ElementID,
			ElementInstanceKey: job.ElementInstanceKey,
			ProcessInstanceKey: job.ProcessInstanceKey,
			Type:               job.Type,
			Key:                job.Key,
			State:              runtime.ActivityState(job.State),
			CreatedAt:          time.UnixMilli(job.CreatedAt),
			Token: runtime.ExecutionToken{
				Key: job.ExecutionToken,
			},
		}
		tokensToLoad[i] = job.ExecutionToken
	}
	tokens, err := rq.queries.GetTokens(ctx, tokensToLoad)
	if err != nil {
		return res, fmt.Errorf("failed to find job tokens: %w", err)
	}
token:
	for _, token := range tokens {
		for i := range res {
			if res[i].Token.Key == token.Key {
				res[i].Token = runtime.ExecutionToken{
					Key:                token.Key,
					ElementInstanceKey: token.ElementInstanceKey,
					ElementId:          token.ElementID,
					ProcessInstanceKey: token.ProcessInstanceKey,
					State:              runtime.TokenState(token.State),
				}
				continue token
			}
		}
	}
	return res, nil
}

func (rq *RqLiteDB) FindJobByElementID(ctx context.Context, processInstanceKey int64, elementID string) (runtime.Job, error) {
	var res runtime.Job
	job, err := rq.queries.FindJobByElementId(ctx, sql.FindJobByElementIdParams{
		ElementID:          elementID,
		ProcessInstanceKey: processInstanceKey,
	})
	if err != nil {
		return res, fmt.Errorf("failed to find job for elementId %s and process instance key %d: %w", elementID, processInstanceKey, err)
	}
	tokens, err := rq.queries.GetTokens(ctx, []int64{job.ExecutionToken})
	if err != nil {
		return res, fmt.Errorf("failed to find job token %d: %w", job.ExecutionToken, err)
	}
	if len(tokens) != 1 {
		return res, fmt.Errorf("failed to find job token %d in the database", job.ExecutionToken)
	}
	token := tokens[0]
	res = runtime.Job{
		ElementId:          job.ElementID,
		ElementInstanceKey: job.ElementInstanceKey,
		ProcessInstanceKey: job.ProcessInstanceKey,
		Key:                job.Key,
		Type:               job.Type,
		State:              runtime.ActivityState(job.State),
		CreatedAt:          time.UnixMilli(job.CreatedAt),
		Token: runtime.ExecutionToken{
			Key:                token.Key,
			ElementInstanceKey: token.ElementInstanceKey,
			ElementId:          token.ElementID,
			ProcessInstanceKey: token.ProcessInstanceKey,
			State:              runtime.TokenState(token.State),
		},
	}
	return res, nil
}

func (rq *RqLiteDB) FindJobByJobKey(ctx context.Context, jobKey int64) (runtime.Job, error) {
	var res runtime.Job
	job, err := rq.queries.FindJobByJobKey(ctx, jobKey)
	if err != nil {
		return res, fmt.Errorf("failed to find job with key %d: %w", jobKey, err)
	}
	tokens, err := rq.queries.GetTokens(ctx, []int64{job.ExecutionToken})
	if err != nil {
		return res, fmt.Errorf("failed to find job token %d: %w", job.ExecutionToken, err)
	}
	if len(tokens) != 1 {
		return res, fmt.Errorf("failed to find job token %d in the database", job.ExecutionToken)
	}
	token := tokens[0]
	res = runtime.Job{
		ElementId:          job.ElementID,
		ElementInstanceKey: job.ElementInstanceKey,
		ProcessInstanceKey: job.ProcessInstanceKey,
		Key:                job.Key,
		Type:               job.Type,
		State:              runtime.ActivityState(job.State),
		CreatedAt:          time.UnixMilli(job.CreatedAt),
		Token: runtime.ExecutionToken{
			Key:                token.Key,
			ElementInstanceKey: token.ElementInstanceKey,
			ElementId:          token.ElementID,
			ProcessInstanceKey: token.ProcessInstanceKey,
			State:              runtime.TokenState(token.State),
		},
	}
	return res, nil
}

func (rq *RqLiteDB) FindPendingProcessInstanceJobs(ctx context.Context, processInstanceKey int64) ([]runtime.Job, error) {
	dbJobs, err := rq.queries.FindProcessInstanceJobsInState(ctx, sql.FindProcessInstanceJobsInStateParams{
		ProcessInstanceKey: processInstanceKey,
		States:             []int{int(runtime.ActivityStateCompleting), int(runtime.ActivityStateActive)},
	})
	if err != nil {
		return nil, fmt.Errorf("failed to find pending process instance jobs for process instance key %d: %w", processInstanceKey, err)
	}
	res := make([]runtime.Job, len(dbJobs))
	tokensToLoad := make([]int64, len(dbJobs))
	for i, job := range dbJobs {
		res[i] = runtime.Job{
			ElementId:          job.ElementID,
			ElementInstanceKey: job.ElementInstanceKey,
			ProcessInstanceKey: job.ProcessInstanceKey,
			Key:                job.Key,
			Type:               job.Type,
			State:              runtime.ActivityState(job.State),
			CreatedAt:          time.UnixMilli(job.CreatedAt),
			Token: runtime.ExecutionToken{
				Key: job.ExecutionToken,
			},
		}
		tokensToLoad[i] = job.ExecutionToken
	}
	loadedTokens, err := rq.queries.GetTokens(ctx, tokensToLoad)
	if err != nil {
		return nil, fmt.Errorf("failed to load message subscriptions tokens: %w", err)
	}
	for _, token := range loadedTokens {
		// we might have the same token registered for multiple subs (event base gateway) so we have to go through whole array
		for i := range res {
			if res[i].Token.Key == token.Key {
				res[i].Token = runtime.ExecutionToken{
					Key:                token.Key,
					ElementInstanceKey: token.ElementInstanceKey,
					ElementId:          token.ElementID,
					ProcessInstanceKey: token.ProcessInstanceKey,
					State:              runtime.TokenState(token.State),
				}
			}
		}
	}
	return res, nil
}

var _ storage.JobStorageWriter = &RqLiteDB{}

func (rq *RqLiteDB) SaveJob(ctx context.Context, job runtime.Job) error {
	return SaveJobWith(ctx, rq.queries, job)
}

func SaveJobWith(ctx context.Context, db *sql.Queries, job runtime.Job) error {
	err := db.SaveJob(ctx, sql.SaveJobParams{
		Key:                job.GetKey(),
		ElementID:          job.ElementId,
		ElementInstanceKey: job.ElementInstanceKey,
		ProcessInstanceKey: job.ProcessInstanceKey,
		Type:               job.Type,
		State:              int(job.GetState()),
		CreatedAt:          job.CreatedAt.UnixMilli(),
		Variables:          "{}", // TODO: add variables to job
		ExecutionToken:     job.Token.Key,
	})
	if err != nil {
		return fmt.Errorf("failed to save job %d: %w", job.GetKey(), err)
	}
	return nil
}

var _ storage.MessageStorageReader = &RqLiteDB{}

func (rq *RqLiteDB) FindTokenMessageSubscriptions(ctx context.Context, tokenKey int64, state runtime.ActivityState) ([]runtime.MessageSubscription, error) {
	dbMessages, err := rq.queries.FindTokenMessageSubscriptions(ctx, sql.FindTokenMessageSubscriptionsParams{
		ExecutionToken: tokenKey,
		State:          int(state),
	})
	if err != nil {
		return nil, fmt.Errorf("failed to find token message subscriptions for token %d: %w", tokenKey, err)
	}
	res := make([]runtime.MessageSubscription, len(dbMessages))
	tokensToLoad := make([]int64, len(dbMessages))
	for i, mes := range dbMessages {
		res[i] = runtime.MessageSubscription{
			ElementId:            mes.ElementID,
			ElementInstanceKey:   mes.ElementInstanceKey,
			ProcessDefinitionKey: mes.ProcessDefinitionKey,
			ProcessInstanceKey:   mes.ProcessInstanceKey,
			Name:                 mes.Name,
			MessageState:         runtime.ActivityState(mes.State),
			CreatedAt:            time.UnixMilli(mes.CreatedAt),
			Token: runtime.ExecutionToken{
				Key: mes.ExecutionToken,
			},
		}
		tokensToLoad[i] = mes.ExecutionToken
	}
	loadedTokens, err := rq.queries.GetTokens(ctx, tokensToLoad)
	if err != nil {
		return nil, fmt.Errorf("failed to load message subscriptions tokens: %w", err)
	}
	for _, token := range loadedTokens {
		// we might have the same token registered for multiple subs (event base gateway) so we have to go through whole array
		for i := range res {
			if res[i].Token.Key == token.Key {
				res[i].Token = runtime.ExecutionToken{
					Key:                token.Key,
					ElementInstanceKey: token.ElementInstanceKey,
					ElementId:          token.ElementID,
					ProcessInstanceKey: token.ProcessInstanceKey,
					State:              runtime.TokenState(token.State),
				}
			}
		}
	}

	return res, nil
}

func (rq *RqLiteDB) FindProcessInstanceMessageSubscriptions(ctx context.Context, processInstanceKey int64, state runtime.ActivityState) ([]runtime.MessageSubscription, error) {
	dbMessages, err := rq.queries.FindProcessInstanceMessageSubscriptions(ctx, sql.FindProcessInstanceMessageSubscriptionsParams{
		ProcessInstanceKey: processInstanceKey,
		State:              int(state),
	})
	if err != nil {
		return nil, fmt.Errorf("failed to find message subscriptions for process %d: %w", processInstanceKey, err)
	}
	res := make([]runtime.MessageSubscription, len(dbMessages))
	tokensToLoad := make([]int64, len(dbMessages))
	for i, mes := range dbMessages {
		res[i] = runtime.MessageSubscription{
			ElementId:            mes.ElementID,
			ElementInstanceKey:   mes.ElementInstanceKey,
			ProcessDefinitionKey: mes.ProcessDefinitionKey,
			ProcessInstanceKey:   mes.ProcessInstanceKey,
			Name:                 mes.Name,
			MessageState:         runtime.ActivityState(mes.State),
			CreatedAt:            time.UnixMilli(mes.CreatedAt),
			Token: runtime.ExecutionToken{
				Key: mes.ExecutionToken,
			},
		}
		tokensToLoad[i] = mes.ExecutionToken
	}
	loadedTokens, err := rq.queries.GetTokens(ctx, tokensToLoad)
	if err != nil {
		return nil, fmt.Errorf("failed to load message subscriptions tokens: %w", err)
	}
	for _, token := range loadedTokens {
		// we might have the same token registered for multiple subs (event base gateway) so we have to go through whole array
		for i := range res {
			if res[i].Token.Key == token.Key {
				res[i].Token = runtime.ExecutionToken{
					Key:                token.Key,
					ElementInstanceKey: token.ElementInstanceKey,
					ElementId:          token.ElementID,
					ProcessInstanceKey: token.ProcessInstanceKey,
					State:              runtime.TokenState(token.State),
				}
			}
		}
	}
	return res, nil
}

var _ storage.MessageStorageWriter = &RqLiteDB{}

func (rq *RqLiteDB) SaveMessageSubscription(ctx context.Context, subscription runtime.MessageSubscription) error {
	return SaveMessageSubscriptionWith(ctx, rq.queries, subscription)
}

func SaveMessageSubscriptionWith(ctx context.Context, db *sql.Queries, subscription runtime.MessageSubscription) error {
	err := db.SaveMessageSubscription(ctx, sql.SaveMessageSubscriptionParams{
		Key:                  subscription.GetKey(),
		ElementInstanceKey:   subscription.ElementInstanceKey,
		ElementID:            subscription.ElementId,
		ProcessDefinitionKey: subscription.ProcessDefinitionKey,
		ProcessInstanceKey:   subscription.ProcessInstanceKey,
		Name:                 subscription.Name,
		State:                int(subscription.GetState()),
		CreatedAt:            subscription.CreatedAt.UnixMilli(),
		ExecutionToken:       subscription.Token.Key,
		CorrelationKey:       "", // TODO: add message correlation keys into message subscription
	})
	if err != nil {
		return fmt.Errorf("failed to save message subscription %d: %w", subscription.GetKey(), err)
	}
	return nil
}

var _ storage.TokenStorageReader = &RqLiteDB{}

func (rq *RqLiteDB) GetRunningTokens(ctx context.Context) ([]runtime.ExecutionToken, error) {
	return GetActiveTokensForPartition(ctx, rq.queries, rq.partition)
}

func GetActiveTokensForPartition(ctx context.Context, db *sql.Queries, partitionId uint32) ([]runtime.ExecutionToken, error) {
	tokens, err := db.GetTokensInStateForPartition(ctx, sql.GetTokensInStateForPartitionParams{
		Partition: int64(partitionId),
		State:     int64(runtime.TokenStateRunning),
	})
	res := make([]runtime.ExecutionToken, len(tokens))
	for i, tok := range tokens {
		res[i] = runtime.ExecutionToken{
			Key:                tok.Key,
			ElementInstanceKey: tok.ElementInstanceKey,
			ElementId:          tok.ElementID,
			ProcessInstanceKey: tok.ProcessInstanceKey,
			State:              runtime.TokenState(tok.State),
		}
	}
	return res, err
}

func (rq *RqLiteDB) GetTokensForProcessInstance(ctx context.Context, processInstanceKey int64) ([]runtime.ExecutionToken, error) {
	return GetTokensForProcessInstance(ctx, rq.queries, rq.partition, processInstanceKey)
}

func GetTokensForProcessInstance(ctx context.Context, db *sql.Queries, partitionId uint32, processInstanceKey int64) ([]runtime.ExecutionToken, error) {
	tokens, err := db.GetTokensForProcessInstance(ctx, sql.GetTokensForProcessInstanceParams{
		Partition:          int64(partitionId),
		ProcessInstanceKey: processInstanceKey,
	})
	res := make([]runtime.ExecutionToken, len(tokens))
	for i, tok := range tokens {
		res[i] = runtime.ExecutionToken{
			Key:                tok.Key,
			ElementInstanceKey: tok.ElementInstanceKey,
			ElementId:          tok.ElementID,
			ProcessInstanceKey: tok.ProcessInstanceKey,
			State:              runtime.TokenState(tok.State),
		}
	}
	return res, err
}

var _ storage.TokenStorageWriter = &RqLiteDB{}

func (rq *RqLiteDB) SaveToken(ctx context.Context, token runtime.ExecutionToken) error {
	return SaveToken(ctx, rq.queries, token)
}

func SaveToken(ctx context.Context, db *sql.Queries, token runtime.ExecutionToken) error {
	return db.SaveToken(ctx, sql.SaveTokenParams{
		Key:                token.Key,
		ElementInstanceKey: token.ElementInstanceKey,
		ElementID:          token.ElementId,
		ProcessInstanceKey: token.ProcessInstanceKey,
		State:              int64(token.State),
		CreatedAt:          time.Now().UnixMilli(),
	})
}

<<<<<<< HEAD
var _ storage.IncidentStorageReader = &RqLiteDB{}

func (rq *RqLiteDB) FindIncidentByKey(ctx context.Context, key int64) (runtime.Incident, error) {
	return FindIncidentByKey(ctx, rq.queries, key)
}

func FindIncidentByKey(ctx context.Context, db *sql.Queries, key int64) (runtime.Incident, error) {
	incident, err := db.FindIncidentByKey(ctx, key)
	if err != nil {
		return runtime.Incident{}, err
	}

	tokens, err := db.GetTokens(ctx, []int64{incident.ExecutionToken})
	if len(tokens) == 0 {
		err = errors.Join(err, errors.New("no incidents found"))
	}
	token := tokens[0]
	return runtime.Incident{
		Key:                incident.Key,
		ElementInstanceKey: incident.ElementInstanceKey,
		ElementId:          incident.ElementID,
		ProcessInstanceKey: incident.ProcessInstanceKey,
		Message:            incident.Message,
		CreatedAt:          time.UnixMilli(incident.CreatedAt),
		ResolvedAt: func() *time.Time {
			if incident.ResolvedAt.Valid {
				t := time.UnixMilli(incident.ResolvedAt.Int64)
				return &t
			}
			return nil
		}(),
		Token: runtime.ExecutionToken{
			Key:                token.Key,
			ElementInstanceKey: token.ElementInstanceKey,
			ElementId:          token.ElementID,
			ProcessInstanceKey: token.ProcessInstanceKey,
			State:              runtime.TokenState(token.State),
		},
	}, nil
}

func (rq *RqLiteDB) FindIncidentsByProcessInstanceKey(ctx context.Context, processInstanceKey int64) ([]runtime.Incident, error) {
	return FindIncidentsByProcessInstanceKey(ctx, rq.queries, processInstanceKey)
}

func FindIncidentsByProcessInstanceKey(ctx context.Context, db *sql.Queries, processInstanceKey int64) ([]runtime.Incident, error) {
	incidents, err := db.FindIncidentsByProcessInstanceKey(ctx, processInstanceKey)
	if err != nil {
		return nil, err
	}
	res := make([]runtime.Incident, len(incidents))

	tokensToLoad := make([]int64, len(incidents))
	for i, incident := range incidents {
		res[i] = runtime.Incident{
			Key:                incident.Key,
			ElementInstanceKey: incident.ElementInstanceKey,
			ElementId:          incident.ElementID,
			ProcessInstanceKey: incident.ProcessInstanceKey,
			Message:            incident.Message,
		}

		tokensToLoad[i] = incident.ExecutionToken
	}

	tokens, err := db.GetTokens(ctx, tokensToLoad)
	if err != nil {
		return res, fmt.Errorf("failed to find job tokens: %w", err)
	}
token:
	for _, token := range tokens {
		for i := range res {
			if res[i].Token.Key == token.Key {
				res[i].Token = runtime.ExecutionToken{
					Key:                token.Key,
					ElementInstanceKey: token.ElementInstanceKey,
					ElementId:          token.ElementID,
					ProcessInstanceKey: token.ProcessInstanceKey,
					State:              runtime.TokenState(token.State),
				}
				continue token
			}
		}
	}
	return res, nil
}

var _ storage.IncidentStorageWriter = &RqLiteDB{}

func (rq *RqLiteDB) SaveIncident(ctx context.Context, incident runtime.Incident) error {
	return SaveIncidentWith(ctx, rq.queries, incident)
}

func SaveIncidentWith(ctx context.Context, db *sql.Queries, incident runtime.Incident) error {
	return db.SaveIncident(ctx, sql.SaveIncidentParams{
		Key:                incident.Key,
		ElementInstanceKey: incident.ElementInstanceKey,
		ElementID:          incident.ElementId,
		ProcessInstanceKey: incident.ProcessInstanceKey,
		Message:            incident.Message,
		CreatedAt:          incident.CreatedAt.UnixMilli(),
		ResolvedAt: ssql.NullInt64{
			Int64: ptr.Deref(incident.ResolvedAt, time.Now()).UnixMilli(),
			Valid: incident.ResolvedAt != nil,
		},
		ExecutionToken: incident.Token.Key,
	})
=======
func (rq *RqLiteDB) SaveFlowElementHistory(ctx context.Context, historyItem runtime.FlowElementHistoryItem) error {
	return SaveFlowElementHistoryWith(ctx, rq.queries, historyItem)
}

func SaveFlowElementHistoryWith(ctx context.Context, db *sql.Queries, historyItem runtime.FlowElementHistoryItem) error {
	return db.SaveFlowElementHistory(
		ctx,
		sql.SaveFlowElementHistoryParams{
			historyItem.Key,
			historyItem.ElementId,
			historyItem.ProcessInstanceKey,
			historyItem.CreatedAt.UnixMilli(),
		},
	)
>>>>>>> f6d1450e
}

type RqLiteDBBatch struct {
	db        *RqLiteDB
	stmtToRun []*proto.Statement
	queries   *sql.Queries
}

func (rq *RqLiteDBBatch) ExecContext(ctx context.Context, sql string, args ...interface{}) (ssql.Result, error) {
	stmt := rq.db.generateStatement(sql, args...)
	rq.stmtToRun = append(rq.stmtToRun, stmt)
	return rqliteResult{}, nil
}

func (rq *RqLiteDBBatch) PrepareContext(ctx context.Context, sql string) (*ssql.Stmt, error) {
	panic("PrepareContext not supported by RqLiteDBBatch")
}

func (rq *RqLiteDBBatch) QueryContext(ctx context.Context, query string, args ...interface{}) (*sql.Rows, error) {
	panic("QueryContext not supported by RqLiteDBBatch")
}

func (rq *RqLiteDBBatch) QueryRowContext(ctx context.Context, query string, args ...interface{}) *sql.Row {
	panic("QueryRowContext not supported by RqLiteDBBatch")
}

var _ storage.Batch = &RqLiteDBBatch{}

func (b *RqLiteDBBatch) Flush(ctx context.Context) error {
	ctx, execSpan := b.db.tracer.Start(ctx, "rqlite-batch", trace.WithAttributes(
		attribute.String(otelPkg.AttributeExec, fmt.Sprintf("%v", b.stmtToRun)),
	))
	defer func() {
		execSpan.End()
	}()
	_, err := b.db.executeStatements(ctx, b.stmtToRun)
	if err != nil {
	}
	return err
}

var _ storage.ProcessDefinitionStorageWriter = &RqLiteDBBatch{}

func (b *RqLiteDBBatch) SaveProcessDefinition(ctx context.Context, definition runtime.ProcessDefinition) error {
	return SaveProcessDefinitionWith(ctx, b.queries, definition)
}

var _ storage.ProcessInstanceStorageWriter = &RqLiteDBBatch{}

func (b *RqLiteDBBatch) SaveProcessInstance(ctx context.Context, processInstance runtime.ProcessInstance) error {
	return SaveProcessInstanceWith(ctx, b.queries, processInstance)
}

var _ storage.TimerStorageWriter = &RqLiteDBBatch{}

func (b *RqLiteDBBatch) SaveTimer(ctx context.Context, timer runtime.Timer) error {
	return SaveTimerWith(ctx, b.queries, timer)
}

var _ storage.JobStorageWriter = &RqLiteDBBatch{}

func (b *RqLiteDBBatch) SaveJob(ctx context.Context, job runtime.Job) error {
	return SaveJobWith(ctx, b.queries, job)
}

var _ storage.MessageStorageWriter = &RqLiteDBBatch{}

func (b *RqLiteDBBatch) SaveMessageSubscription(ctx context.Context, subscription runtime.MessageSubscription) error {
	return SaveMessageSubscriptionWith(ctx, b.queries, subscription)
}

var _ storage.TokenStorageWriter = &RqLiteDBBatch{}

func (b *RqLiteDBBatch) SaveToken(ctx context.Context, token runtime.ExecutionToken) error {
	return SaveToken(ctx, b.queries, token)
}

<<<<<<< HEAD
var _ storage.IncidentStorageWriter = &RqLiteDBBatch{}

func (b *RqLiteDBBatch) SaveIncident(ctx context.Context, incident runtime.Incident) error {
	return SaveIncidentWith(ctx, b.queries, incident)
=======
func (b *RqLiteDBBatch) SaveFlowElementHistory(ctx context.Context, historyItem runtime.FlowElementHistoryItem) error {
	return SaveFlowElementHistoryWith(ctx, b.queries, historyItem)
>>>>>>> f6d1450e
}<|MERGE_RESOLUTION|>--- conflicted
+++ resolved
@@ -952,7 +952,22 @@
 	})
 }
 
-<<<<<<< HEAD
+func (rq *RqLiteDB) SaveFlowElementHistory(ctx context.Context, historyItem runtime.FlowElementHistoryItem) error {
+	return SaveFlowElementHistoryWith(ctx, rq.queries, historyItem)
+}
+
+func SaveFlowElementHistoryWith(ctx context.Context, db *sql.Queries, historyItem runtime.FlowElementHistoryItem) error {
+	return db.SaveFlowElementHistory(
+		ctx,
+		sql.SaveFlowElementHistoryParams{
+			historyItem.Key,
+			historyItem.ElementId,
+			historyItem.ProcessInstanceKey,
+			historyItem.CreatedAt.UnixMilli(),
+		},
+	)
+}
+
 var _ storage.IncidentStorageReader = &RqLiteDB{}
 
 func (rq *RqLiteDB) FindIncidentByKey(ctx context.Context, key int64) (runtime.Incident, error) {
@@ -1060,22 +1075,6 @@
 		},
 		ExecutionToken: incident.Token.Key,
 	})
-=======
-func (rq *RqLiteDB) SaveFlowElementHistory(ctx context.Context, historyItem runtime.FlowElementHistoryItem) error {
-	return SaveFlowElementHistoryWith(ctx, rq.queries, historyItem)
-}
-
-func SaveFlowElementHistoryWith(ctx context.Context, db *sql.Queries, historyItem runtime.FlowElementHistoryItem) error {
-	return db.SaveFlowElementHistory(
-		ctx,
-		sql.SaveFlowElementHistoryParams{
-			historyItem.Key,
-			historyItem.ElementId,
-			historyItem.ProcessInstanceKey,
-			historyItem.CreatedAt.UnixMilli(),
-		},
-	)
->>>>>>> f6d1450e
 }
 
 type RqLiteDBBatch struct {
@@ -1153,13 +1152,12 @@
 	return SaveToken(ctx, b.queries, token)
 }
 
-<<<<<<< HEAD
+func (b *RqLiteDBBatch) SaveFlowElementHistory(ctx context.Context, historyItem runtime.FlowElementHistoryItem) error {
+	return SaveFlowElementHistoryWith(ctx, b.queries, historyItem)
+}
+
 var _ storage.IncidentStorageWriter = &RqLiteDBBatch{}
 
 func (b *RqLiteDBBatch) SaveIncident(ctx context.Context, incident runtime.Incident) error {
 	return SaveIncidentWith(ctx, b.queries, incident)
-=======
-func (b *RqLiteDBBatch) SaveFlowElementHistory(ctx context.Context, historyItem runtime.FlowElementHistoryItem) error {
-	return SaveFlowElementHistoryWith(ctx, b.queries, historyItem)
->>>>>>> f6d1450e
 }