package cluster

import (
	"context"
	"encoding/json"
	"encoding/xml"
	"errors"
	"fmt"
	"strings"
	"time"

	ssql "database/sql"

	"github.com/bwmarrin/snowflake"
	"github.com/hashicorp/go-hclog"
	"github.com/pbinitiative/zenbpm/internal/profile"
	"github.com/pbinitiative/zenbpm/internal/sql"
	"github.com/pbinitiative/zenbpm/pkg/bpmn"
	"github.com/pbinitiative/zenbpm/pkg/bpmn/model/bpmn20"
	"github.com/pbinitiative/zenbpm/pkg/bpmn/runtime"
	"github.com/pbinitiative/zenbpm/pkg/ptr"
	"github.com/pbinitiative/zenbpm/pkg/storage"
	"github.com/rqlite/rqlite/v8/command/proto"
	"github.com/rqlite/rqlite/v8/store"
)

type RqLiteDB struct {
	store     *store.Store
	queries   *sql.Queries
	logger    hclog.Logger
	node      *snowflake.Node
	partition uint32
}

// GenerateId implements storage.Storage.
func (rq *RqLiteDB) GenerateId() int64 {
	return rq.node.Generate().Int64()
}

func NewRqLiteDB(store *store.Store, partition uint32, logger hclog.Logger) (*RqLiteDB, error) {
	node, err := snowflake.NewNode(int64(partition))
	if err != nil {
		return nil, fmt.Errorf("failed to create snowflake node for partition %d: %w", partition, err)
	}
	db := &RqLiteDB{
		store:     store,
		logger:    logger,
		node:      node,
		partition: partition,
	}
	queries := sql.New(db)
	db.queries = queries
	return db, nil
}

func (rq *RqLiteDB) executeStatements(ctx context.Context, statements []*proto.Statement) ([]*proto.ExecuteQueryResponse, error) {
	er := &proto.ExecuteRequest{
		Request: &proto.Request{
			Transaction: true,
			DbTimeout:   int64(0),
			Statements:  statements,
		},
		Timings: false,
	}

	results, resultsErr := rq.store.Execute(er)

	if resultsErr != nil {
		if ctx.Err() == context.DeadlineExceeded {
			rq.logger.Error("Context deadline exceeded for statement", "err", resultsErr)
		}
		rq.logger.Error("Error executing SQL statements", "err", resultsErr)
		return nil, resultsErr
	}
	return results, nil
}

func (rq *RqLiteDB) generateStatement(sql string, parameters ...interface{}) *proto.Statement {
	resultParams := make([]*proto.Parameter, 0)

	for _, par := range parameters {
		switch par := par.(type) {
		case string:
			resultParams = append(resultParams, &proto.Parameter{
				Value: &proto.Parameter_S{
					S: par,
				},
			})
		case int64:
			resultParams = append(resultParams, &proto.Parameter{
				Value: &proto.Parameter_I{
					I: par,
				},
			})
		case int32:
			resultParams = append(resultParams, &proto.Parameter{
				Value: &proto.Parameter_I{
					I: int64(par),
				},
			})
		case int:
			resultParams = append(resultParams, &proto.Parameter{
				Value: &proto.Parameter_I{
					I: int64(par),
				},
			})
		case []int:
			resultParams = append(resultParams, &proto.Parameter{
				Value: &proto.Parameter_S{
					S: strings.Trim(strings.Join(strings.Fields(fmt.Sprint(par)), ","), "[]"),
				},
			})
		case float64:
			resultParams = append(resultParams, &proto.Parameter{
				Value: &proto.Parameter_D{
					D: par,
				},
			})
		case bool:
			resultParams = append(resultParams, &proto.Parameter{
				Value: &proto.Parameter_B{
					B: par,
				},
			})
		case []byte:
			resultParams = append(resultParams, &proto.Parameter{
				Value: &proto.Parameter_Y{
					Y: par,
				},
			})
		case ssql.NullInt64:
			if par.Valid {
				resultParams = append(resultParams, &proto.Parameter{
					Value: &proto.Parameter_I{
						I: par.Int64,
					},
				})
			} else {
				resultParams = append(resultParams, &proto.Parameter{})
			}
		case ssql.NullString:
			if par.Valid {
				resultParams = append(resultParams, &proto.Parameter{
					Value: &proto.Parameter_S{
						S: par.String,
					},
				})
			} else {
				resultParams = append(resultParams, &proto.Parameter{})
			}
		default:
			rq.logger.Error(fmt.Sprintf("Unknown parameter type: %T", par))
			if profile.Current == profile.DEV || profile.Current == profile.TEST {
				panic(fmt.Sprintf("Unknown parameter type: %T", par))
			}
		}

	}
	return &proto.Statement{
		Sql:        sql,
		Parameters: resultParams,
	}
}

func (rq *RqLiteDB) queryDatabase(query string, parameters ...interface{}) ([]*proto.QueryRows, error) {
	stmts := rq.generateStatement(query, parameters...)

	qr := &proto.QueryRequest{
		Request: &proto.Request{
			Transaction: false,
			DbTimeout:   int64(0),
			Statements:  []*proto.Statement{stmts},
		},
		Timings: false,
		Level:   proto.QueryRequest_QUERY_REQUEST_LEVEL_NONE,
		// TODO: this needs to be revised
		Freshness:       1000000000,
		FreshnessStrict: false,
	}

	results, resultsErr := rq.store.Query(qr)
	if resultsErr != nil {
		rq.logger.Error("Error executing SQL statements", "err", resultsErr)
		return nil, resultsErr
	}
	return results, nil
}

type rqliteResult struct {
	lastInsertId int64
	rowsAffected int64
}

func (r rqliteResult) LastInsertId() (int64, error) {
	return r.lastInsertId, nil
}

func (r rqliteResult) RowsAffected() (int64, error) {
	return r.rowsAffected, nil
}

func (rq *RqLiteDB) ExecContext(ctx context.Context, sql string, args ...interface{}) (ssql.Result, error) {
	result, err := rq.executeStatements(ctx, []*proto.Statement{rq.generateStatement(sql, args...)})

	if err != nil {
		rq.logger.Error("Error executing SQL statements")
		return nil, err
	}

	lastInsertId, rowsAffected := int64(-1), int64(-1)
	for _, r := range result {
		err := r.GetError()
		if err != "" {
			return nil, errors.New(err)
		}
		lastInsertId, rowsAffected = r.GetE().LastInsertId, r.GetE().RowsAffected+rowsAffected
	}
	return rqliteResult{lastInsertId: lastInsertId, rowsAffected: rowsAffected}, nil
}

func (rq *RqLiteDB) PrepareContext(ctx context.Context, sql string) (*ssql.Stmt, error) {
	return nil, errors.New("PrepareContext not supported by rqlite")
}

func (rq *RqLiteDB) QueryContext(ctx context.Context, query string, args ...interface{}) (*sql.Rows, error) {
	results, err := rq.queryDatabase(query, args...)
	if err != nil {
		return nil, err
	}
	if len(results) > 1 {
		return nil, errors.New("Multiple results not supported")
	}
	for _, r := range results {
		return sql.ConstructRows(ctx, r.Columns, r.Types, r.Values), nil
	}
	// empty results
	return sql.ConstructRows(ctx, []string{}, []string{}, []*proto.Values{}), nil
}

func (rq *RqLiteDB) QueryRowContext(ctx context.Context, query string, args ...interface{}) *sql.Row {
	rows, err := rq.QueryContext(ctx, query, args...)
	if err != nil {
		return sql.ConstructRow(ctx, []string{}, []string{}, nil, err)
	}
	defer rows.Close()

	row := rows.Next()
	if !row {

		return sql.ConstructRow(ctx, []string{}, []string{}, nil, errors.New("No rows"))
	} else {
		return sql.ConstructRowFromRows(ctx, rows, nil)
	}
}

var _ storage.Storage = &RqLiteDB{}

func (rq *RqLiteDB) NewBatch() storage.Batch {
	batch := &RqLiteDBBatch{
		db:        rq,
		stmtToRun: make([]*proto.Statement, 0, 10),
	}
	queries := sql.New(batch)
	batch.queries = queries
	return batch
}

var _ storage.ProcessDefinitionStorageReader = &RqLiteDB{}

func (rq *RqLiteDB) FindLatestProcessDefinitionById(ctx context.Context, processDefinitionId string) (runtime.ProcessDefinition, error) {
	var res runtime.ProcessDefinition
	dbDefinition, err := rq.queries.FindLatestProcessDefinitionById(ctx, processDefinitionId)
	if err != nil {
		return res, fmt.Errorf("failed to find latest process definition: %w", err)
	}

	res = runtime.ProcessDefinition{
		BpmnProcessId: dbDefinition.BpmnProcessID,
		Version:       dbDefinition.Version,
		Key:           dbDefinition.Key,
		// Definitions:      bpmn20.TDefinitions{}, //TODO: do we initialize somehow?
		BpmnData:         dbDefinition.BpmnData,
		BpmnResourceName: dbDefinition.BpmnResourceName,
		BpmnChecksum:     [16]byte(dbDefinition.BpmnChecksum),
	}

	return res, nil
}

func (rq *RqLiteDB) FindProcessDefinitionByKey(ctx context.Context, processDefinitionKey int64) (runtime.ProcessDefinition, error) {
	var res runtime.ProcessDefinition
	dbDefinition, err := rq.queries.FindProcessDefinitionByKey(ctx, processDefinitionKey)
	if err != nil {
		return res, fmt.Errorf("failed to find latest process definition: %w", err)
	}

	res = runtime.ProcessDefinition{
		BpmnProcessId: dbDefinition.BpmnProcessID,
		Version:       dbDefinition.Version,
		Key:           dbDefinition.Key,
		// Definitions:      bpmn20.TDefinitions{}, //TODO: do we initialize somehow?
		BpmnData:         dbDefinition.BpmnData,
		BpmnResourceName: dbDefinition.BpmnResourceName,
		BpmnChecksum:     [16]byte(dbDefinition.BpmnChecksum),
	}
	return res, nil
}

func (rq *RqLiteDB) FindProcessDefinitionsById(ctx context.Context, processId string) ([]runtime.ProcessDefinition, error) {
	dbDefinitions, err := rq.queries.FindProcessDefinitionsByIds(ctx, processId)
	if err != nil {
		return nil, fmt.Errorf("failed to find process definitions by id: %w", err)
	}

	res := make([]runtime.ProcessDefinition, len(dbDefinitions))
	for i, def := range dbDefinitions {
		res[i] = runtime.ProcessDefinition{
			BpmnProcessId: def.BpmnProcessID,
			Version:       def.Version,
			Key:           def.Key,
			// Definitions:      bpmn20.TDefinitions{}, //TODO: do we initialize somehow?
			BpmnData:         def.BpmnData,
			BpmnResourceName: def.BpmnResourceName,
			BpmnChecksum:     [16]byte(def.BpmnChecksum),
		}
	}
	return res, nil
}

var _ storage.ProcessDefinitionStorageWriter = &RqLiteDB{}

func (rq *RqLiteDB) SaveProcessDefinition(ctx context.Context, definition runtime.ProcessDefinition) error {
	return SaveProcessDefinitionWith(ctx, rq.queries, definition)
}

func SaveProcessDefinitionWith(ctx context.Context, db *sql.Queries, definition runtime.ProcessDefinition) error {
	err := db.SaveProcessDefinition(ctx, sql.SaveProcessDefinitionParams{
		Key:              definition.Key,
		Version:          definition.Version,
		BpmnProcessID:    definition.BpmnProcessId,
		BpmnData:         definition.BpmnData,
		BpmnChecksum:     definition.BpmnChecksum[:],
		BpmnResourceName: definition.BpmnResourceName,
	})
	if err != nil {
		return fmt.Errorf("failed to save process definition: %w", err)
	}
	return nil
}

var _ storage.ProcessInstanceStorageReader = &RqLiteDB{}

func (rq *RqLiteDB) FindProcessInstanceByKey(ctx context.Context, processInstanceKey int64) (runtime.ProcessInstance, error) {
	var res runtime.ProcessInstance
	dbInstance, err := rq.queries.GetProcessInstance(ctx, processInstanceKey)
	if err != nil {
		return res, fmt.Errorf("failed to find process instance by key: %w", err)
	}

	variables := map[string]any{}
	err = json.Unmarshal([]byte(dbInstance.Variables), &variables)
	if err != nil {
		return res, fmt.Errorf("failed to unmarshal variables: %w", err)
	}

	definition, err := rq.FindProcessDefinitionByKey(ctx, dbInstance.ProcessDefinitionKey)
	if err != nil {
		return res, fmt.Errorf("failed to find process definition for process instance: %w", err)
	}

<<<<<<< HEAD
	var definitions bpmn20.TDefinitions
	decoded, err := bpmn.DecodeAndDecompress(definition.BpmnData)
	if err != nil {
		return res, fmt.Errorf("failed to decode and decompress xml data: %w", err)
	}
	err = xml.Unmarshal(decoded, &definitions)
	if err != nil {
		return res, fmt.Errorf("failed to unmarshal xml data: %w", err)
	}
=======
	tokens, err := rq.queries.GetTokens(ctx, []int64{dbInstance.ParentProcessExecutionToken.Int64})
	var parentToken runtime.ExecutionToken
	if err != nil {
		return res, fmt.Errorf("failed to find job token %d: %w", dbInstance.ParentProcessExecutionToken.Int64, err)
	}
	if len(tokens) > 1 {
		return res, fmt.Errorf("more than one token found for parent process instance key (%d): %w", dbInstance.Key, err)
	}
	if len(tokens) == 1 {
		parentToken = runtime.ExecutionToken{
			Key:                tokens[0].Key,
			ElementInstanceKey: tokens[0].ElementInstanceKey,
			ElementId:          tokens[0].ElementID,
			ProcessInstanceKey: tokens[0].ProcessInstanceKey,
			State:              runtime.TokenState(tokens[0].State),
		}
	}

>>>>>>> bfbd94e0
	res = runtime.ProcessInstance{
		Definition: &runtime.ProcessDefinition{
			BpmnProcessId:    definition.BpmnProcessId,
			Version:          definition.Version,
			Key:              definition.Key,
			Definitions:      bpmn20.TDefinitions{},
			BpmnData:         definition.BpmnData,
			BpmnResourceName: "",
			BpmnChecksum:     definition.BpmnChecksum,
		}, //TODO: load from cache
		Key:            dbInstance.Key,
		VariableHolder: runtime.NewVariableHolder(nil, variables),
		CreatedAt:      time.UnixMilli(dbInstance.CreatedAt),
		State:          runtime.ActivityState(dbInstance.State),
<<<<<<< HEAD
=======
		// CaughtEvents:   []runtime.CatchEvent{}, //TODO: do something
		// Activities: make([]runtime.Activity, len(dbActivities)),
		ParentProcessExecutionToken: ptr.To(parentToken),
>>>>>>> bfbd94e0
	}

	return res, nil
}

var _ storage.ProcessInstanceStorageWriter = &RqLiteDB{}

func (rq *RqLiteDB) SaveProcessInstance(ctx context.Context, processInstance runtime.ProcessInstance) error {
	return SaveProcessInstanceWith(ctx, rq.queries, processInstance)
}

func SaveProcessInstanceWith(ctx context.Context, db *sql.Queries, processInstance runtime.ProcessInstance) error {
	varStr, err := json.Marshal(processInstance.VariableHolder.Variables())
	if err != nil {
		return fmt.Errorf("failed to marshal variables for instance %d: %w", processInstance.Key, err)
	}
	err = db.SaveProcessInstance(ctx, sql.SaveProcessInstanceParams{
		Key:                  processInstance.Key,
		ProcessDefinitionKey: processInstance.Definition.Key,
		CreatedAt:            processInstance.CreatedAt.UnixMilli(),
		State:                int(processInstance.State),
		Variables:            string(varStr),
		// CaughtEvents:         "",
		// Activities:           , //TODO: what do we save here? we have activity_instance table
	})
	if err != nil {
		return fmt.Errorf("failed to save process instance %d: %w", processInstance.Key, err)
	}
	return nil
}

var _ storage.TimerStorageReader = &RqLiteDB{}

func (rq *RqLiteDB) FindActivityTimers(ctx context.Context, activityKey int64, state runtime.TimerState) ([]runtime.Timer, error) {
	dbTimers, err := rq.queries.FindElementTimers(ctx, sql.FindElementTimersParams{
		ElementInstanceKey: activityKey,
		State:              int(state),
	})
	if err != nil {
		return nil, fmt.Errorf("failed to find element timers %d: %w", activityKey, err)
	}
	res := make([]runtime.Timer, len(dbTimers))
	for i, timer := range dbTimers {
		res[i] = runtime.Timer{
			ElementId:            timer.ElementID,
			Key:                  timer.ElementInstanceKey,
			ProcessDefinitionKey: timer.ProcessDefinitionKey,
			ProcessInstanceKey:   timer.ProcessInstanceKey,
			TimerState:           runtime.TimerState(timer.State),
			CreatedAt:            time.UnixMilli(timer.CreatedAt),
			DueAt:                time.UnixMilli(timer.DueAt),
			// OriginActivity:     timer.ElementID, // TODO: load process from cache and find its activity by id
			// BaseElement:        nil,
		}
		res[i].Duration = res[i].DueAt.Sub(res[i].CreatedAt)
	}
	return res, nil
}

func (rq *RqLiteDB) FindTimersByState(ctx context.Context, processInstanceKey int64, state runtime.TimerState) ([]runtime.Timer, error) {
	dbTimers, err := rq.queries.FindTimersInState(ctx, sql.FindTimersInStateParams{
		ProcessInstanceKey: processInstanceKey,
		State:              int(state),
	})
	if err != nil {
		return nil, fmt.Errorf("failed to find process instance timers %d: %w", processInstanceKey, err)
	}
	res := make([]runtime.Timer, len(dbTimers))
	for i, timer := range dbTimers {
		res[i] = runtime.Timer{
			ElementId:            timer.ElementID,
			Key:                  timer.ElementInstanceKey,
			ProcessDefinitionKey: timer.ProcessDefinitionKey,
			ProcessInstanceKey:   timer.ProcessInstanceKey,
			TimerState:           runtime.TimerState(timer.State),
			CreatedAt:            time.UnixMilli(timer.CreatedAt),
			DueAt:                time.UnixMilli(timer.DueAt),
			Duration:             time.Millisecond * time.Duration(timer.DueAt-timer.CreatedAt),
			// OriginActivity:     timer.ElementID, // TODO: load process from cache and find its activity by id
			// BaseElement:        nil,
		}
	}
	return res, nil
}

var _ storage.TimerStorageWriter = &RqLiteDB{}

func (rq *RqLiteDB) SaveTimer(ctx context.Context, timer runtime.Timer) error {
	return SaveTimerWith(ctx, rq.queries, timer)
}

func SaveTimerWith(ctx context.Context, db *sql.Queries, timer runtime.Timer) error {
	err := db.SaveTimer(ctx, sql.SaveTimerParams{
		Key:                  timer.GetKey(),
		ElementID:            timer.ElementId,
		ElementInstanceKey:   timer.Key,
		ProcessDefinitionKey: timer.ProcessDefinitionKey,
		ProcessInstanceKey:   timer.ProcessInstanceKey,
		State:                int(timer.GetState()),
		CreatedAt:            timer.CreatedAt.UnixMilli(),
		DueAt:                timer.DueAt.UnixMilli(),
	})
	if err != nil {
		return fmt.Errorf("failed to save timer %d: %w", timer.GetKey(), err)
	}
	return nil
}

var _ storage.JobStorageReader = &RqLiteDB{}

func (rq *RqLiteDB) FindActiveJobsByType(ctx context.Context, jobType string) ([]runtime.Job, error) {
	jobs, err := rq.queries.FindActiveJobsByType(ctx, jobType)
	if err != nil {
		return nil, fmt.Errorf("failed to find active jobs for type %s: %w", jobType, err)
	}
	res := make([]runtime.Job, len(jobs))
	for i, job := range jobs {
		res[i] = runtime.Job{
			ElementId:          job.ElementID,
			ElementInstanceKey: job.ElementInstanceKey,
			ProcessInstanceKey: job.ProcessInstanceKey,
			Key:                job.Key,
			State:              runtime.ActivityState(job.State),
			CreatedAt:          time.UnixMilli(job.CreatedAt),
			// BaseElement:        ,
		}
	}
	return res, nil
}

func (rq *RqLiteDB) FindJobByElementID(ctx context.Context, processInstanceKey int64, elementID string) (runtime.Job, error) {
	var res runtime.Job
	job, err := rq.queries.FindJobByElementId(ctx, sql.FindJobByElementIdParams{
		ElementID:          elementID,
		ProcessInstanceKey: processInstanceKey,
	})
	if err != nil {
		return res, fmt.Errorf("failed to find job for elementId %s and process instance key %d: %w", elementID, processInstanceKey, err)
	}
	res = runtime.Job{
		ElementId:          job.ElementID,
		ElementInstanceKey: job.ElementInstanceKey,
		ProcessInstanceKey: job.ProcessInstanceKey,
		Key:                job.Key,
		State:              runtime.ActivityState(job.State),
		CreatedAt:          time.UnixMilli(job.CreatedAt),
		// BaseElement:        nil,
	}
	return res, nil
}

func (rq *RqLiteDB) FindJobByJobKey(ctx context.Context, jobKey int64) (runtime.Job, error) {
	var res runtime.Job
	job, err := rq.queries.FindJobByJobKey(ctx, jobKey)
	if err != nil {
		return res, fmt.Errorf("failed to find job with key %d: %w", jobKey, err)
	}
	tokens, err := rq.queries.GetTokens(ctx, []int64{job.ExecutionToken})
	if err != nil {
		return res, fmt.Errorf("failed to find job token %d: %w", job.ExecutionToken, err)
	}
	if len(tokens) != 1 {
		return res, fmt.Errorf("failed to find job token %d in the database", job.ExecutionToken)
	}
	token := tokens[0]
	res = runtime.Job{
		ElementId:          job.ElementID,
		ElementInstanceKey: job.ElementInstanceKey,
		ProcessInstanceKey: job.ProcessInstanceKey,
		Key:                job.Key,
		State:              runtime.ActivityState(job.State),
		CreatedAt:          time.UnixMilli(job.CreatedAt),
		Token: runtime.ExecutionToken{
			Key:                token.Key,
			ElementInstanceKey: token.ElementInstanceKey,
			ElementId:          token.ElementID,
			ProcessInstanceKey: token.ProcessInstanceKey,
			State:              runtime.TokenState(token.State),
		},
	}
	return res, nil
}

func (rq *RqLiteDB) FindPendingProcessInstanceJobs(ctx context.Context, processInstanceKey int64) ([]runtime.Job, error) {
	dbJobs, err := rq.queries.FindProcessInstanceJobsInState(ctx, sql.FindProcessInstanceJobsInStateParams{
		ProcessInstanceKey: processInstanceKey,
		States:             []int{int(runtime.ActivityStateCompleting), int(runtime.ActivityStateActive)},
	})
	if err != nil {
		return nil, fmt.Errorf("failed to find pending process instance jobs for process instance key %d: %w", processInstanceKey, err)
	}
	res := make([]runtime.Job, len(dbJobs))
	tokensToLoad := make([]int64, len(dbJobs))
	for i, job := range dbJobs {
		res[i] = runtime.Job{
			ElementId:          job.ElementID,
			ElementInstanceKey: job.ElementInstanceKey,
			ProcessInstanceKey: job.ProcessInstanceKey,
			Key:                job.Key,
			State:              runtime.ActivityState(job.State),
			CreatedAt:          time.UnixMilli(job.CreatedAt),
			Token: runtime.ExecutionToken{
				Key: job.ExecutionToken,
			},
		}
		tokensToLoad[i] = job.ExecutionToken
	}
	loadedTokens, err := rq.queries.GetTokens(ctx, tokensToLoad)
	if err != nil {
		return nil, fmt.Errorf("failed to load message subscriptions tokens: %w", err)
	}
	for _, token := range loadedTokens {
		// we might have the same token registered for multiple subs (event base gateway) so we have to go through whole array
		for i := range res {
			if res[i].Token.Key == token.Key {
				res[i].Token = runtime.ExecutionToken{
					Key:                token.Key,
					ElementInstanceKey: token.ElementInstanceKey,
					ElementId:          token.ElementID,
					ProcessInstanceKey: token.ProcessInstanceKey,
					State:              runtime.TokenState(token.State),
				}
			}
		}
	}
	return res, nil
}

var _ storage.JobStorageWriter = &RqLiteDB{}

func (rq *RqLiteDB) SaveJob(ctx context.Context, job runtime.Job) error {
	return SaveJobWith(ctx, rq.queries, job)
}

func SaveJobWith(ctx context.Context, db *sql.Queries, job runtime.Job) error {
	err := db.SaveJob(ctx, sql.SaveJobParams{
		Key:                job.GetKey(),
		ElementID:          job.ElementId,
		ElementInstanceKey: job.ElementInstanceKey,
		ProcessInstanceKey: job.ProcessInstanceKey,
		// Type:               job.Type, // TODO: add type to runtime.Job
		State:          int(job.GetState()),
		CreatedAt:      job.CreatedAt.UnixMilli(),
		Variables:      "{}", // TODO: add variables to job
		ExecutionToken: job.Token.Key,
	})
	if err != nil {
		return fmt.Errorf("failed to save job %d: %w", job.GetKey(), err)
	}
	return nil
}

var _ storage.MessageStorageReader = &RqLiteDB{}

func (rq *RqLiteDB) FindTokenMessageSubscriptions(ctx context.Context, tokenKey int64, state runtime.ActivityState) ([]runtime.MessageSubscription, error) {
	dbMessages, err := rq.queries.FindTokenMessageSubscriptions(ctx, sql.FindTokenMessageSubscriptionsParams{
		ExecutionToken: tokenKey,
		State:          int(state),
	})
	if err != nil {
		return nil, fmt.Errorf("failed to find token message subscriptions for token %d: %w", tokenKey, err)
	}
	res := make([]runtime.MessageSubscription, len(dbMessages))
	tokensToLoad := make([]int64, len(dbMessages))
	for i, mes := range dbMessages {
		res[i] = runtime.MessageSubscription{
			ElementId:            mes.ElementID,
			ElementInstanceKey:   mes.ElementInstanceKey,
			ProcessDefinitionKey: mes.ProcessDefinitionKey,
			ProcessInstanceKey:   mes.ProcessInstanceKey,
			Name:                 mes.Name,
			MessageState:         runtime.ActivityState(mes.State),
			CreatedAt:            time.UnixMilli(mes.CreatedAt),
			Token: runtime.ExecutionToken{
				Key: mes.ExecutionToken,
			},
		}
		tokensToLoad[i] = mes.ExecutionToken
	}
	loadedTokens, err := rq.queries.GetTokens(ctx, tokensToLoad)
	if err != nil {
		return nil, fmt.Errorf("failed to load message subscriptions tokens: %w", err)
	}
	for _, token := range loadedTokens {
		// we might have the same token registered for multiple subs (event base gateway) so we have to go through whole array
		for i := range res {
			if res[i].Token.Key == token.Key {
				res[i].Token = runtime.ExecutionToken{
					Key:                token.Key,
					ElementInstanceKey: token.ElementInstanceKey,
					ElementId:          token.ElementID,
					ProcessInstanceKey: token.ProcessInstanceKey,
					State:              runtime.TokenState(token.State),
				}
			}
		}
	}

	return res, nil
}

func (rq *RqLiteDB) FindProcessInstanceMessageSubscriptions(ctx context.Context, processInstanceKey int64, state runtime.ActivityState) ([]runtime.MessageSubscription, error) {
	dbMessages, err := rq.queries.FindProcessInstanceMessageSubscriptions(ctx, sql.FindProcessInstanceMessageSubscriptionsParams{
		ProcessInstanceKey: processInstanceKey,
		State:              int(state),
	})
	if err != nil {
		return nil, fmt.Errorf("failed to find message subscriptions for process %d: %w", processInstanceKey, err)
	}
	res := make([]runtime.MessageSubscription, len(dbMessages))
	tokensToLoad := make([]int64, len(dbMessages))
	for i, mes := range dbMessages {
		res[i] = runtime.MessageSubscription{
			ElementId:            mes.ElementID,
			ElementInstanceKey:   mes.ElementInstanceKey,
			ProcessDefinitionKey: mes.ProcessDefinitionKey,
			ProcessInstanceKey:   mes.ProcessInstanceKey,
			Name:                 mes.Name,
			MessageState:         runtime.ActivityState(mes.State),
			CreatedAt:            time.UnixMilli(mes.CreatedAt),
		}
		tokensToLoad[i] = mes.ExecutionToken
	}
	loadedTokens, err := rq.queries.GetTokens(ctx, tokensToLoad)
	if err != nil {
		return nil, fmt.Errorf("failed to load message subscriptions tokens: %w", err)
	}
	for _, token := range loadedTokens {
		// we might have the same token registered for multiple subs (event base gateway) so we have to go through whole array
		for i := range res {
			if res[i].Token.Key == token.Key {
				res[i].Token = runtime.ExecutionToken{
					Key:                token.Key,
					ElementInstanceKey: token.ElementInstanceKey,
					ElementId:          token.ElementID,
					ProcessInstanceKey: token.ProcessInstanceKey,
					State:              runtime.TokenState(token.State),
				}
			}
		}
	}
	return res, nil
}

var _ storage.MessageStorageWriter = &RqLiteDB{}

func (rq *RqLiteDB) SaveMessageSubscription(ctx context.Context, subscription runtime.MessageSubscription) error {
	return SaveMessageSubscriptionWith(ctx, rq.queries, subscription)
}

func SaveMessageSubscriptionWith(ctx context.Context, db *sql.Queries, subscription runtime.MessageSubscription) error {
	err := db.SaveMessageSubscription(ctx, sql.SaveMessageSubscriptionParams{
		Key:                  subscription.GetKey(),
		ElementInstanceKey:   subscription.ElementInstanceKey,
		ElementID:            subscription.ElementId,
		ProcessDefinitionKey: subscription.ProcessDefinitionKey,
		ProcessInstanceKey:   subscription.ProcessInstanceKey,
		Name:                 subscription.Name,
		State:                int(subscription.GetState()),
		CreatedAt:            subscription.CreatedAt.UnixMilli(),
		ExecutionToken:       subscription.Token.Key,
		CorrelationKey:       "", // TODO: add message correlation keys into message subscription
	})
	if err != nil {
		return fmt.Errorf("failed to save message subscription %d: %w", subscription.GetKey(), err)
	}
	return nil
}

var _ storage.TokenStorageReader = &RqLiteDB{}

func (rq *RqLiteDB) GetRunningTokens(ctx context.Context) ([]runtime.ExecutionToken, error) {
	return GetActiveTokensForPartition(ctx, rq.queries, rq.partition)
}

func GetActiveTokensForPartition(ctx context.Context, db *sql.Queries, partitionId uint32) ([]runtime.ExecutionToken, error) {
	tokens, err := db.GetTokensInStateForPartition(ctx, sql.GetTokensInStateForPartitionParams{
		Partition: int64(partitionId),
		State:     int64(runtime.TokenStateRunning),
	})
	res := make([]runtime.ExecutionToken, len(tokens))
	for i, tok := range tokens {
		res[i] = runtime.ExecutionToken{
			Key:                tok.Key,
			ElementInstanceKey: tok.ElementInstanceKey,
			ElementId:          tok.ElementID,
			ProcessInstanceKey: tok.ProcessInstanceKey,
			State:              runtime.TokenState(tok.State),
		}
	}
	return res, err
}

func (rq *RqLiteDB) GetTokensForProcessInstance(ctx context.Context, processInstanceKey int64) ([]runtime.ExecutionToken, error) {
	return GetTokensForProcessInstance(ctx, rq.queries, rq.partition, processInstanceKey)
}

func GetTokensForProcessInstance(ctx context.Context, db *sql.Queries, partitionId uint32, processInstanceKey int64) ([]runtime.ExecutionToken, error) {
	tokens, err := db.GetTokensForProcessInstance(ctx, sql.GetTokensForProcessInstanceParams{
		Partition:          int64(partitionId),
		ProcessInstanceKey: processInstanceKey,
	})
	res := make([]runtime.ExecutionToken, len(tokens))
	for i, tok := range tokens {
		res[i] = runtime.ExecutionToken{
			Key:                tok.Key,
			ElementInstanceKey: tok.ElementInstanceKey,
			ElementId:          tok.ElementID,
			ProcessInstanceKey: tok.ProcessInstanceKey,
			State:              runtime.TokenState(tok.State),
		}
	}
	return res, err
}

var _ storage.TokenStorageWriter = &RqLiteDB{}

func (rq *RqLiteDB) SaveToken(ctx context.Context, token runtime.ExecutionToken) error {
	return SaveToken(ctx, rq.queries, token)
}

func SaveToken(ctx context.Context, db *sql.Queries, token runtime.ExecutionToken) error {
	return db.SaveToken(ctx, sql.SaveTokenParams{
		Key:                token.Key,
		ElementInstanceKey: token.ElementInstanceKey,
		ElementID:          token.ElementId,
		ProcessInstanceKey: token.ProcessInstanceKey,
		State:              int64(token.State),
		CreatedAt:          time.Now().UnixMilli(),
	})
}

type RqLiteDBBatch struct {
	db        *RqLiteDB
	stmtToRun []*proto.Statement
	queries   *sql.Queries
}

func (rq *RqLiteDBBatch) ExecContext(ctx context.Context, sql string, args ...interface{}) (ssql.Result, error) {
	stmt := rq.db.generateStatement(sql, args...)
	rq.stmtToRun = append(rq.stmtToRun, stmt)
	return rqliteResult{}, nil
}

func (rq *RqLiteDBBatch) PrepareContext(ctx context.Context, sql string) (*ssql.Stmt, error) {
	panic("PrepareContext not supported by RqLiteDBBatch")
}

func (rq *RqLiteDBBatch) QueryContext(ctx context.Context, query string, args ...interface{}) (*sql.Rows, error) {
	panic("QueryContext not supported by RqLiteDBBatch")
}

func (rq *RqLiteDBBatch) QueryRowContext(ctx context.Context, query string, args ...interface{}) *sql.Row {
	panic("QueryRowContext not supported by RqLiteDBBatch")
}

var _ storage.Batch = &RqLiteDBBatch{}

func (b *RqLiteDBBatch) Flush(ctx context.Context) error {
	_, err := b.db.executeStatements(ctx, b.stmtToRun)
	return err
}

var _ storage.ProcessDefinitionStorageWriter = &RqLiteDBBatch{}

func (b *RqLiteDBBatch) SaveProcessDefinition(ctx context.Context, definition runtime.ProcessDefinition) error {
	return SaveProcessDefinitionWith(ctx, b.queries, definition)
}

var _ storage.ProcessInstanceStorageWriter = &RqLiteDBBatch{}

func (b *RqLiteDBBatch) SaveProcessInstance(ctx context.Context, processInstance runtime.ProcessInstance) error {
	return SaveProcessInstanceWith(ctx, b.queries, processInstance)
}

var _ storage.TimerStorageWriter = &RqLiteDBBatch{}

func (b *RqLiteDBBatch) SaveTimer(ctx context.Context, timer runtime.Timer) error {
	return SaveTimerWith(ctx, b.queries, timer)
}

var _ storage.JobStorageWriter = &RqLiteDBBatch{}

func (b *RqLiteDBBatch) SaveJob(ctx context.Context, job runtime.Job) error {
	return SaveJobWith(ctx, b.queries, job)
}

var _ storage.MessageStorageWriter = &RqLiteDBBatch{}

func (b *RqLiteDBBatch) SaveMessageSubscription(ctx context.Context, subscription runtime.MessageSubscription) error {
	return SaveMessageSubscriptionWith(ctx, b.queries, subscription)
}

var _ storage.TokenStorageWriter = &RqLiteDBBatch{}

func (b *RqLiteDBBatch) SaveToken(ctx context.Context, token runtime.ExecutionToken) error {
	return SaveToken(ctx, b.queries, token)
}<|MERGE_RESOLUTION|>--- conflicted
+++ resolved
@@ -367,8 +367,6 @@
 	if err != nil {
 		return res, fmt.Errorf("failed to find process definition for process instance: %w", err)
 	}
-
-<<<<<<< HEAD
 	var definitions bpmn20.TDefinitions
 	decoded, err := bpmn.DecodeAndDecompress(definition.BpmnData)
 	if err != nil {
@@ -378,7 +376,7 @@
 	if err != nil {
 		return res, fmt.Errorf("failed to unmarshal xml data: %w", err)
 	}
-=======
+
 	tokens, err := rq.queries.GetTokens(ctx, []int64{dbInstance.ParentProcessExecutionToken.Int64})
 	var parentToken runtime.ExecutionToken
 	if err != nil {
@@ -397,27 +395,21 @@
 		}
 	}
 
->>>>>>> bfbd94e0
 	res = runtime.ProcessInstance{
 		Definition: &runtime.ProcessDefinition{
 			BpmnProcessId:    definition.BpmnProcessId,
 			Version:          definition.Version,
 			Key:              definition.Key,
-			Definitions:      bpmn20.TDefinitions{},
+			Definitions:      definitions,
 			BpmnData:         definition.BpmnData,
 			BpmnResourceName: "",
 			BpmnChecksum:     definition.BpmnChecksum,
 		}, //TODO: load from cache
-		Key:            dbInstance.Key,
-		VariableHolder: runtime.NewVariableHolder(nil, variables),
-		CreatedAt:      time.UnixMilli(dbInstance.CreatedAt),
-		State:          runtime.ActivityState(dbInstance.State),
-<<<<<<< HEAD
-=======
-		// CaughtEvents:   []runtime.CatchEvent{}, //TODO: do something
-		// Activities: make([]runtime.Activity, len(dbActivities)),
+		Key:                         dbInstance.Key,
+		VariableHolder:              runtime.NewVariableHolder(nil, variables),
+		CreatedAt:                   time.UnixMilli(dbInstance.CreatedAt),
+		State:                       runtime.ActivityState(dbInstance.State),
 		ParentProcessExecutionToken: ptr.To(parentToken),
->>>>>>> bfbd94e0
 	}
 
 	return res, nil
