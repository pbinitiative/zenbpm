syntax = "proto3";
package cluster;

import "zencommand.proto";

option go_package = "github.com/pbinitiative/zenbpm/internal/cluster/proto";

// GRPC API exposed through private GRPC endpoint
service ZenService {
  // Notify notifies this node that a remote node is ready
  // for bootstrapping.
  rpc Notify(NotifyRequest) returns (NotifyResponse);
  // Join joins a remote node to the cluster.
  rpc Join(JoinRequest) returns (JoinResponse);

  // requests directed at zen cluster leader to perform changes to ClusterState

  // called by a partition leader when new node joins the cluster
  rpc AddPartitionNode(AddPartitionNodeRequest)
      returns (AddPartitionNodeResponse);
  // called by a partition leader when node becomes unreachable
  rpc ShutdownPartitionNode(ShutdownPartitionNodeRequest)
      returns (ShutdownPartitionNodeResponse);
  // called by a partition leader when he becomes a leader of partition cluster
  rpc PartitionNodeLeaderChange(PartitionNodeLeaderChangeRequest)
      returns (PartitionNodeLeaderChangeResponse);
  // called by a partition leader when member node has to be reaped due to reap
  // settings
  rpc RemovePartitionNode(RemovePartitionNodeRequest)
      returns (RemovePartitionNodeResponse);
  // called by a partition leader when member node becomes responsive after
  // being marked as shut down
  rpc ResumePartitionNode(ResumePartitionNodeRequest)
      returns (ResumePartitionNodeResponse);

  // cluster management endpoints

  rpc ClusterBackup(ClusterBackupRequest) returns (ClusterBackupResponse);
  rpc ClusterRestore(ClusterRestoreRequest) returns (ClusterRestoreResponse);
  rpc ConfigurationUpdate(ConfigurationUpdateRequest)
      returns (ConfigurationUpdateResponse);
  rpc AssignPartition(AssignPartitionRequest) returns (AssignPartitionResponse);
  rpc UnassignPartition(UnassignPartitionRequest)
      returns (UnassignPartitionResponse);
  rpc PartitionBackup(PartitionBackupRequest) returns (PartitionBackupResponse);
  rpc PartitionRestore(PartitionRestoreRequest)
      returns (PartitionRestoreResponse);

  rpc NodeCommand(zencommand.Command) returns (NodeCommandResponse);

  // engine endpoints
  
  // Deploys definition into partitions that receiving node is leader of
  rpc DeployDefinition(DeployDefinitionRequest) returns (DeployDefinitionResponse);
<<<<<<< HEAD
  // TODO: remove ActivateJob (replaced by SubscribeJob)
  rpc ActivateJob(ActivateJobRequest) returns (stream ActivateJobResponse);
  rpc CompleteJob(CompleteJobRequest) returns (CompleteJobResponse);
  rpc FailJob(FailJobRequest) returns (FailJobResponse);
=======
>>>>>>> c0edab3f
  rpc PublishMessage(PublishMessageRequest) returns (PublishMessageResponse);
  rpc CreateInstance(CreateInstanceRequest) returns (CreateInstanceResponse);
  rpc GetProcessInstances(GetProcessInstancesRequest) returns (GetProcessInstancesResponse);
  rpc GetJobs(GetJobsRequest) returns (GetJobsResponse);
  rpc GetProcessInstance(GetProcessInstanceRequest) returns (GetProcessInstanceResponse);
  rpc GetProcessInstanceJobs(GetProcessInstanceJobsRequest) returns (GetProcessInstanceJobsResponse);
  rpc GetFlowElementHistory(GetFlowElementHistoryRequest) returns (GetFlowElementHistoryResponse);
  rpc GetIncidents(GetIncidentsRequest) returns (GetIncidentsResponse);
  rpc ResolveIncident(ResolveIncidentRequest) returns (ResolveIncidentResponse);
  // Subscribes client to receive jobs of type
  rpc SubscribeJob(stream SubscribeJobRequest) returns (stream SubscribeJobResponse);
  rpc CompleteJob(CompleteJobRequest) returns (CompleteJobResponse);
  // Used by client to let server know that the job needs to be reassigned to another node
  rpc ReassignJob(ReassignJobRequest) returns (ReassignJobResponse);
}

// TODO: do we want to keep custom error struct or use the default error handling?
message ErrorResult {
  uint32 code = 1;
  string message = 2;
}

message NotifyRequest {
  string id = 1;
  string address = 2;
}

message NotifyResponse {
  optional ErrorResult error = 1;
}

message JoinRequest {
  string id = 1;
  string address = 2;
  bool voter = 3;
}

message JoinResponse {
  optional ErrorResult error = 1;
  string leader = 2;
}

message AddPartitionNodeRequest {
  string id = 1;
  string address = 2;
  bool voter = 3;
  uint32 partition = 4;
}

message AddPartitionNodeResponse {
  optional ErrorResult error = 1;
}

message ShutdownPartitionNodeRequest {
  string id = 1;
  uint32 partition = 2;
}

message ShutdownPartitionNodeResponse {
  optional ErrorResult error = 1;
}

message PartitionNodeLeaderChangeRequest {
  string id = 1;
  uint32 partition = 2;
}

message PartitionNodeLeaderChangeResponse {
  optional ErrorResult error = 1;
}

message RemovePartitionNodeRequest {
  string id = 1;
  uint32 partition = 2;
}

message RemovePartitionNodeResponse {
  optional ErrorResult error = 1;
}

message ResumePartitionNodeRequest {
  string id = 1;
  uint32 partition = 2;
}

message ResumePartitionNodeResponse {
  optional ErrorResult error = 1;
}

// INTERNAL ENGINE API START

message ProcessDefinition {
  int64 key = 1;
  int32 version = 2;
  string process_id = 3;
  bytes definition = 4;
}

message ProcessInstance {
  int64 key = 1;
  string process_id = 2;
  bytes variables = 3;
  int64 state = 4;
  int64 createdAt = 5;
  int64 definition_key = 6;
}

message Job {
  int64 key = 1;
  int64 element_instance_key = 2;
  string element_id = 3;
  int64 process_instance_key = 4;
  string type = 5;
  int64 state = 6;
  int64 created_at = 7;
  bytes variables = 8;
}

message FlowElement {
  int64 key = 1;
  string element_id = 2;
  int64 process_instance_key = 3;
  int64 created_at = 4;
}

message Incident {
  int64 key = 1;
  int64 element_instance_key = 2;
  string element_id = 3;
  int64 process_instance_key = 4;
  string message = 5;
  int64 created_at = 6;
  optional int64 resolved_at = 7;
  int64 execution_token = 8;
}

message DeployDefinitionRequest {
  int64 key = 1;
  bytes data = 2;
}

message DeployDefinitionResponse {
  optional ErrorResult error = 1;
}

message CompleteJobRequest {
  int64 key = 1;
  bytes variables = 2; // []byte of json variables 
  string client_id = 3; 
}


message CompleteJobResponse {
  optional ErrorResult error = 1;
}
message FailJobRequest {
  int64 key = 1;
  string message = 2;
  optional string error_code = 3;
  optional bytes variables = 4;
}

message FailJobResponse {
  optional ErrorResult error = 1;
}

message ActivateJobRequest {
  string job_type = 1;
}

message ActivateJobResponse {
  optional ErrorResult error = 1;
  InternalJob job = 2;
}

message InternalJob {
  int64 key = 1;
  int64 instance_key = 2;
  bytes variables = 3;
  string type = 4;
  int64 state = 5;
  string element_id = 6;
  int64 created_at = 7;
}

message PublishMessageRequest {
  string name = 1;
  int64 instance_key = 2;
  bytes variables = 3;
}

message PublishMessageResponse {
  optional ErrorResult error = 1;
}

message CreateInstanceRequest {
  oneof start_by{
    int64 definition_key = 1;
    string latest_process_id = 2;
  }
  bytes variables = 3;
}

message CreateInstanceResponse {
  optional ErrorResult error = 1;
  ProcessInstance process = 2;
}

message GetProcessInstancesRequest {
  int32 page = 1;
  int32 size = 2;
  repeated uint32 partitions = 3;
  int64 definition_key = 4;
}

message PartitionedProcessInstances {
  uint32 partition_id = 1;
  repeated ProcessInstance instances = 2;
}

message GetProcessInstancesResponse {
  optional ErrorResult error = 1;
  repeated PartitionedProcessInstances partitions = 2;
}

message GetProcessInstanceRequest {
  int64 process_instance_key = 1;
}

message GetProcessInstanceResponse {
  optional ErrorResult error = 1;
  ProcessInstance processes = 2;
}

message GetProcessInstanceJobsRequest {
  int64 process_instance_key = 1;
}

message GetProcessInstanceJobsResponse {
  optional ErrorResult error = 1;
  repeated Job jobs = 2;
}

message GetFlowElementHistoryRequest {
  int64 process_instance_key = 1;
}

message GetFlowElementHistoryResponse {
  optional ErrorResult error = 1;
  repeated FlowElement flow = 2;
}

message GetIncidentsRequest {
  int64 process_instance_key = 1;
}

message GetIncidentsResponse {
  optional ErrorResult error = 1;
  repeated Incident incidents = 2;
}

message GetJobsRequest {
  int32 page = 1;
  int32 size = 2;
  repeated uint32 partitions = 3;
  optional string jobType = 4;
  optional int64 state = 5;
}

message PartitionedJobs {
  uint32 partition_id = 1;
  repeated Job jobs = 2;
}

message GetJobsResponse {
  optional ErrorResult error = 1;
  repeated PartitionedJobs partitions = 2;
}

message ResolveIncidentRequest {
  int64 incident_key = 1;
}

message ResolveIncidentResponse {
  optional ErrorResult error = 1;
}

message SubscribeJobRequest {
  string job_type = 1;
  enum Type {
    TYPE_UNKNOWN = 0;
    TYPE_SUBSCRIBE = 1; // subscribe client to provided job_type
    TYPE_UNSUBSCRIBE = 2; // unsubscribe client from provided job_type
    TYPE_UNSUBSCRIBE_ALL = 3; // client is no longer available and we should clean up
  }
  Type type = 2;
  string client_id = 3;
}

message SubscribeJobResponse {
  string job_type = 1;
  string client_id = 2;
  InternalJob job = 3;
}

message ReassignJobRequest {
  int64 key = 1;
}

message ReassignJobResponse {
  optional ErrorResult error = 1;
}
// INTERNAL ENGINE API END

// TODO: implement missing messages when needed by cluster communication
message PartitionRestoreRequest {}
message PartitionRestoreResponse {}
message PartitionBackupRequest {}
message PartitionBackupResponse {}
message UnassignPartitionRequest {}
message UnassignPartitionResponse {}
message AssignPartitionRequest {}
message AssignPartitionResponse {}
message ConfigurationUpdateRequest {}
message ConfigurationUpdateResponse {}
message ClusterRestoreRequest {}
message ClusterRestoreResponse {}
message ClusterBackupRequest {}
message ClusterBackupResponse {}

message NodeCommandResponse {
  optional ErrorResult error = 1;
  zencommand.Command.Type type = 2;
  oneof response {
    ClusterNodeChangeResponse node_change = 3;
    ClusterNodePartitionChangeResponse node_partition_change = 4;
  }
}

message ClusterNodeChangeResponse {}
message ClusterNodePartitionChangeResponse {}<|MERGE_RESOLUTION|>--- conflicted
+++ resolved
@@ -52,13 +52,6 @@
   
   // Deploys definition into partitions that receiving node is leader of
   rpc DeployDefinition(DeployDefinitionRequest) returns (DeployDefinitionResponse);
-<<<<<<< HEAD
-  // TODO: remove ActivateJob (replaced by SubscribeJob)
-  rpc ActivateJob(ActivateJobRequest) returns (stream ActivateJobResponse);
-  rpc CompleteJob(CompleteJobRequest) returns (CompleteJobResponse);
-  rpc FailJob(FailJobRequest) returns (FailJobResponse);
-=======
->>>>>>> c0edab3f
   rpc PublishMessage(PublishMessageRequest) returns (PublishMessageResponse);
   rpc CreateInstance(CreateInstanceRequest) returns (CreateInstanceResponse);
   rpc GetProcessInstances(GetProcessInstancesRequest) returns (GetProcessInstancesResponse);
