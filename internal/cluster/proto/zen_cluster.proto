--- conflicted
+++ resolved
@@ -50,14 +50,10 @@
 
   // engine endpoints
   // Deploys definition into partitions that receiving node is leader of
-<<<<<<< HEAD
   rpc DeployDecisionDefinition(DeployDecisionDefinitionRequest) returns (DeployDecisionDefinitionResponse);
   rpc DeployProcessDefinition(DeployProcessDefinitionRequest) returns (DeployProcessDefinitionResponse);
   rpc ActivateJob(ActivateJobRequest) returns (stream ActivateJobResponse);
   rpc CompleteJob(CompleteJobRequest) returns (CompleteJobResponse);
-=======
-  rpc DeployDefinition(DeployDefinitionRequest) returns (DeployDefinitionResponse);
->>>>>>> 31faca66
   rpc PublishMessage(PublishMessageRequest) returns (PublishMessageResponse);
   rpc CreateInstance(CreateInstanceRequest) returns (CreateInstanceResponse);
   rpc GetProcessInstances(GetProcessInstancesRequest) returns (GetProcessInstancesResponse);
@@ -267,7 +263,7 @@
 message CompleteJobRequest {
   int64 key = 1;
   bytes variables = 2; // []byte of json variables 
-  string client_id = 3; 
+  string client_id = 3;
 }
 
 message CompleteJobResponse {
