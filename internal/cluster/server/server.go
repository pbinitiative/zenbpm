--- conflicted
+++ resolved
@@ -743,11 +743,7 @@
 }
 
 func (s *Server) PublishMessage(ctx context.Context, req *proto.PublishMessageRequest) (*proto.PublishMessageResponse, error) {
-<<<<<<< HEAD
-	partitionId := zenflake.GetPartitionId(req.GetInstanceKey())
-=======
 	partitionId := zenflake.GetPartitionId(req.GetKey())
->>>>>>> e75e81ca
 	engine := s.controller.PartitionEngine(ctx, partitionId)
 	if engine == nil {
 		err := fmt.Errorf("engine with partition %d was not found", partitionId)
@@ -770,11 +766,6 @@
 			},
 		}, err
 	}
-<<<<<<< HEAD
-	err = engine.PublishMessageForInstance(ctx, req.GetInstanceKey(), req.GetName(), vars)
-	if err != nil {
-		err := fmt.Errorf("failed to publish message event for %d: %w", req.GetInstanceKey(), err)
-=======
 
 	err = engine.PublishMessage(ctx,
 		req.GetKey(),
@@ -782,7 +773,6 @@
 	)
 	if err != nil {
 		err := fmt.Errorf("failed to publish message event %d: %w", req.GetKey(), err)
->>>>>>> e75e81ca
 		return &proto.PublishMessageResponse{
 			Error: &proto.ErrorResult{
 				Code:    nil,
