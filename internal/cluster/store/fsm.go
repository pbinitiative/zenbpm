--- conflicted
+++ resolved
@@ -117,30 +117,13 @@
 	return nil
 }
 
-<<<<<<< HEAD
-func FsmApplyNodeChange(store FsmStore, nodeChangeCommand *proto.NodeChange) ClusterState {
-	state := store.ClusterState()
-	node, ok := state.Nodes[nodeChangeCommand.GetNodeId()]
-=======
 func FsmApplyNodeChange(store FsmStore, nodeChangeCommand *proto.NodeChange) state.Cluster {
 	currState := store.ClusterState()
 	node, ok := currState.Nodes[nodeChangeCommand.GetNodeId()]
->>>>>>> e75e81ca
 	// node is not yet present in the store
 	role := state.RoleFollower
 	leaderId, _ := store.LeaderID()
 	if leaderId == nodeChangeCommand.GetNodeId() {
-<<<<<<< HEAD
-		role = RoleLeader
-	}
-	if !ok {
-		// TODO: check state of the node it should be starting
-		node = Node{
-			Id:         nodeChangeCommand.GetNodeId(),
-			Addr:       nodeChangeCommand.GetAddr(),
-			State:      NodeState(nodeChangeCommand.GetState()),
-			Partitions: map[uint32]NodePartition{},
-=======
 		role = state.RoleLeader
 	}
 	if !ok {
@@ -150,7 +133,6 @@
 			Addr:       nodeChangeCommand.GetAddr(),
 			State:      state.NodeState(nodeChangeCommand.GetState()),
 			Partitions: map[uint32]state.NodePartition{},
->>>>>>> e75e81ca
 		}
 	}
 	// if the leader has changed, change other nodes to be followers
@@ -173,22 +155,6 @@
 		}
 	}
 	if nodeChangeCommand.GetState() != proto.NodeState_NODE_STATE_UNKNOWN {
-<<<<<<< HEAD
-		node.State = NodeState(nodeChangeCommand.GetState())
-	}
-	state.Nodes[nodeChangeCommand.GetNodeId()] = node
-	return state
-}
-
-func FsmApplyPartitionChange(store FsmStore, partitionChangeCommand *proto.NodePartitionChange) ClusterState {
-	state := store.ClusterState()
-	node, ok := state.Nodes[partitionChangeCommand.GetNodeId()]
-	// node is not yet present in the store
-	if !ok {
-		node = Node{
-			Id:         partitionChangeCommand.GetNodeId(),
-			Partitions: make(map[uint32]NodePartition),
-=======
 		node.State = state.NodeState(nodeChangeCommand.GetState())
 	}
 	currState.Nodes[nodeChangeCommand.GetNodeId()] = node
@@ -203,23 +169,10 @@
 		node = state.Node{
 			Id:         partitionChangeCommand.GetNodeId(),
 			Partitions: make(map[uint32]state.NodePartition),
->>>>>>> e75e81ca
 		}
 	}
 	if partitionChangeCommand.GetState() == proto.NodePartitionState_NODE_PARTITION_STATE_LEAVING {
 		delete(node.Partitions, partitionChangeCommand.GetPartitionId())
-<<<<<<< HEAD
-		state.Nodes[partitionChangeCommand.GetNodeId()] = node
-		return state
-	}
-	node.Partitions[partitionChangeCommand.GetPartitionId()] = NodePartition{
-		Id:    partitionChangeCommand.GetPartitionId(),
-		State: NodePartitionState(partitionChangeCommand.GetState()),
-		Role:  Role(partitionChangeCommand.GetRole()),
-	}
-	if partitionChangeCommand.GetRole() == proto.Role_ROLE_TYPE_LEADER {
-		state.Partitions[partitionChangeCommand.GetPartitionId()] = Partition{
-=======
 		currState.Nodes[partitionChangeCommand.GetNodeId()] = node
 		return currState
 	}
@@ -230,16 +183,10 @@
 	}
 	if partitionChangeCommand.GetRole() == proto.Role_ROLE_TYPE_LEADER {
 		currState.Partitions[partitionChangeCommand.GetPartitionId()] = state.Partition{
->>>>>>> e75e81ca
 			Id:       partitionChangeCommand.GetPartitionId(),
 			LeaderId: partitionChangeCommand.GetNodeId(),
 		}
 	}
-<<<<<<< HEAD
-	state.Nodes[partitionChangeCommand.GetNodeId()] = node
-	return state
-=======
 	currState.Nodes[partitionChangeCommand.GetNodeId()] = node
 	return currState
->>>>>>> e75e81ca
 }