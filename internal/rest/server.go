// Copyright 2021-present ZenBPM Contributors
// (based on git commit history).
//
// ZenBPM project is available under two licenses:
//  - SPDX-License-Identifier: AGPL-3.0-or-later (See LICENSE-AGPL.md)
//  - Enterprise License (See LICENSE-ENTERPRISE.md)

package rest

import (
	"context"
	"encoding/json"
	"fmt"
	"io"
	"net"
	"net/http"
	"strconv"
	"sync"
	"time"

	"github.com/go-chi/chi/v5"
	"github.com/oapi-codegen/runtime/strictmiddleware/nethttp"
	"github.com/pbinitiative/zenbpm/internal/cluster"
	"github.com/pbinitiative/zenbpm/internal/config"
	"github.com/pbinitiative/zenbpm/internal/log"
	apierror "github.com/pbinitiative/zenbpm/internal/rest/error"
	"github.com/pbinitiative/zenbpm/internal/rest/middleware"
	"github.com/pbinitiative/zenbpm/internal/rest/public"
	"github.com/pbinitiative/zenbpm/pkg/bpmn/runtime"
	"github.com/pbinitiative/zenbpm/pkg/ptr"
	"github.com/prometheus/client_golang/prometheus/promhttp"
)

type Server struct {
	sync.RWMutex
	node   *cluster.ZenNode
	addr   string
	server *http.Server
}

// TODO: do we use non strict interface to implement std lib interface directly and use http.Request to reconstruct calls for proxying?
var _ public.StrictServerInterface = (*Server)(nil)

func NewServer(node *cluster.ZenNode, conf config.Config) *Server {
	r := chi.NewRouter()
	s := Server{
		node: node,
		addr: conf.HttpServer.Addr,
		server: &http.Server{
			ReadHeaderTimeout: 3 * time.Second,
			Handler:           r,
			Addr:              conf.HttpServer.Addr,
		},
	}
	r.Use(middleware.Cors())
	r.Use(middleware.Opentelemetry(conf))
	r.Route("/v1", func(r chi.Router) {
		// mount generated handler from open-api
		h := public.Handler(public.NewStrictHandlerWithOptions(&s, []nethttp.StrictHTTPMiddlewareFunc{}, public.StrictHTTPServerOptions{
			RequestErrorHandlerFunc: func(w http.ResponseWriter, r *http.Request, err error) {
				writeError(w, r, http.StatusBadRequest, apierror.ApiError{
					Message: err.Error(),
					Type:    "BAD_REQUEST",
				})
			},
			ResponseErrorHandlerFunc: func(w http.ResponseWriter, r *http.Request, err error) {
				writeError(w, r, http.StatusInternalServerError, apierror.ApiError{
					Message: err.Error(),
					Type:    "ERROR",
				})
			},
		}))
		r.Mount("/", h)
	})
	// register system endpoints
	r.Route("/system", func(r chi.Router) {
		r.Get("/metrics", promhttp.Handler().ServeHTTP)
		r.Get("/status", func(w http.ResponseWriter, r *http.Request) {
			state, _ := json.MarshalIndent(node.GetStatus(), "", " ")
			w.Header().Add("Content-Type", "application/json")
			w.Write(state)
			w.WriteHeader(200)
		})
	})
	return &s
}

func (s *Server) Start() net.Listener {
	listener, err := net.Listen("tcp", s.addr)
	if err != nil {
		log.Error("failed to listen: %v", err)
	}
	log.Info("ZenBpm REST server listening on %s", s.addr)
	go func() {
		if err := s.server.Serve(listener); err != nil && err != http.ErrServerClosed {
			log.Error("Error starting server: %s", err)
		}
	}()
	return listener
}

func (s *Server) Stop(ctx context.Context) {
	ctx, cancel := context.WithTimeout(ctx, 5*time.Second)
	defer cancel()
	err := s.server.Shutdown(ctx)
	if err != nil {
		log.Error("Error stopping server: %s", err)
	}
}

func getKeyFromString(s string) (int64, error) {
	key, err := strconv.ParseInt(s, 10, 64)
	if err != nil {
		return key, fmt.Errorf("failed to parse key: %w", err)
	}
	return key, nil
}

// TODO: implement turn off switch in regular usage
func (s *Server) TestStartCpuProfile(ctx context.Context, request public.TestStartCpuProfileRequestObject) (public.TestStartCpuProfileResponseObject, error) {

	err := s.node.StartCpuProfile(ctx, request.NodeId)
	if err != nil {
		return public.TestStartCpuProfile500JSONResponse{
			Code:    "TODO",
			Message: err.Error(),
		}, nil
	}
	return public.TestStartCpuProfile200Response{}, nil
}

func (s *Server) TestStopCpuProfile(ctx context.Context, request public.TestStopCpuProfileRequestObject) (public.TestStopCpuProfileResponseObject, error) {
	pprof, err := s.node.StopCpuProfile(ctx, request.NodeId)
	if err != nil {
		return public.TestStopCpuProfile500JSONResponse{
			Code:    "TODO",
			Message: err.Error(),
		}, nil
	}
	return public.TestStopCpuProfile200JSONResponse{
		Pprof: &pprof,
	}, nil
}

func (s *Server) GetDecisionDefinitions(ctx context.Context, request public.GetDecisionDefinitionsRequestObject) (public.GetDecisionDefinitionsResponseObject, error) {
	definitions, err := s.node.GetDecisionDefinitions(ctx)
	if err != nil {
		return public.GetDecisionDefinitions502JSONResponse{
			Code:    "TODO",
			Message: err.Error(),
		}, nil
	}
	items := make([]public.DecisionDefinitionSimple, 0)
	result := public.DecisionDefinitionsPage{
		Items: items,
	}
	for _, p := range definitions {
		processDefinitionSimple := public.DecisionDefinitionSimple{
			Key:                  fmt.Sprintf("%d", p.GetKey()),
			Version:              int(p.GetVersion()),
			DecisionDefinitionId: p.GetDecisionDefinitionId(),
		}
		items = append(items, processDefinitionSimple)
	}
	result.Items = items
	total := len(items)
	result.Count = total
	result.Offset = 0
	result.Size = len(definitions)

	return public.GetDecisionDefinitions200JSONResponse(result), nil
}

func (s *Server) GetDecisionDefinition(ctx context.Context, request public.GetDecisionDefinitionRequestObject) (public.GetDecisionDefinitionResponseObject, error) {
	key, err := getKeyFromString(request.DecisionDefinitionKey)
	if err != nil {
		return public.GetDecisionDefinition400JSONResponse{
			Code:    "TODO",
			Message: err.Error(),
		}, nil
	}
	definition, err := s.node.GetDecisionDefinition(ctx, key)
	if err != nil {
		return public.GetDecisionDefinition502JSONResponse{
			Code:    "TODO",
			Message: err.Error(),
		}, nil
	}
	return public.GetDecisionDefinition200JSONResponse{
		DecisionDefinitionSimple: public.DecisionDefinitionSimple{
			DecisionDefinitionId: definition.GetDecisionDefinitionId(),
			Key:                  fmt.Sprintf("%d", definition.GetKey()),
			Version:              int(definition.GetVersion()),
		},
		DmnData: ptr.To(string(definition.GetDefinition())),
	}, nil
}

func (s *Server) CreateDecisionDefinition(ctx context.Context, request public.CreateDecisionDefinitionRequestObject) (public.CreateDecisionDefinitionResponseObject, error) {
	data, err := io.ReadAll(request.Body)
	if err != nil {
		return public.CreateDecisionDefinition400JSONResponse{
			Code:    "TODO",
			Message: err.Error(),
		}, nil
	}
	deployResult, err := s.node.DeployDecisionDefinitionToAllPartitions(ctx, data)
	if err != nil {
		return public.CreateDecisionDefinition502JSONResponse{
			Code:    "TODO",
			Message: err.Error(),
		}, nil
	}
	if deployResult.IsDuplicate == true {
		return public.CreateDecisionDefinition409JSONResponse{
			Code:    "DUPLICATE",
			Message: fmt.Sprintf("The same decision definition already exists (key: %d)", deployResult.Key),
		}, nil
	}

	return public.CreateDecisionDefinition201JSONResponse{
		DecisionDefinitionKey: fmt.Sprintf("%d", deployResult.Key),
	}, nil
}

func (s *Server) EvaluateDecision(ctx context.Context, request public.EvaluateDecisionRequestObject) (public.EvaluateDecisionResponseObject, error) {
	var decision = request.DecisionId
	if request.Body.DecisionDefinitionId != nil && request.Body.BindingType == public.Latest {
		decision = *request.Body.DecisionDefinitionId + "." + request.DecisionId
	}

	result, err := s.node.EvaluateDecision(
		ctx,
		string(request.Body.BindingType),
		decision,
		ptr.Deref(request.Body.VersionTag, ""),
		ptr.Deref(request.Body.Variables, make(map[string]interface{})),
	)
	if err != nil {
		return public.EvaluateDecision500JSONResponse{
			Code:    "TODO",
			Message: err.Error(),
		}, nil
	}

	decisionOutput := make(map[string]any)
	err = json.Unmarshal(result.GetDecisionOutput(), &decisionOutput)
	if err != nil {
		return public.EvaluateDecision500JSONResponse{
			Code:    "TODO",
			Message: err.Error(),
		}, nil
	}

	evaluatedDecisions := make([]public.EvaluatedDecisionResult, 0, len(result.GetEvaluatedDecisions()))
	for _, evaluatedDecision := range result.GetEvaluatedDecisions() {

		matchedRules := make([]public.EvaluatedDecisionRule, 0, len(evaluatedDecision.GetMatchedRules()))
		for _, matchedRule := range evaluatedDecision.GetMatchedRules() {

			evaluatedOutputs := make([]public.EvaluatedDecisionOutput, 0, len(matchedRule.GetEvaluatedOutputs()))
			for _, evaluatedOutput := range matchedRule.GetEvaluatedOutputs() {
				resultEvaluatedOutput := public.EvaluatedDecisionOutput{
					OutputId:    evaluatedOutput.GetOutputId(),
					OutputName:  evaluatedOutput.GetOutputName(),
					OutputValue: make(map[string]any),
				}
				err = json.Unmarshal(evaluatedOutput.GetOutputValue(), &resultEvaluatedOutput.OutputValue)
				if err != nil {
					return public.EvaluateDecision500JSONResponse{
						Code:    "TODO",
						Message: err.Error(),
					}, nil
				}
				evaluatedOutputs = append(evaluatedOutputs, resultEvaluatedOutput)
			}

			resultMatchedRule := public.EvaluatedDecisionRule{
				RuleId:           matchedRule.GetRuleId(),
				RuleIndex:        int(matchedRule.GetRuleIndex()),
				EvaluatedOutputs: evaluatedOutputs,
			}
			matchedRules = append(matchedRules, resultMatchedRule)
		}

		resultDecisionOutput := make(map[string]any)
		err = json.Unmarshal(result.GetDecisionOutput(), &resultDecisionOutput)
		if err != nil {
			return public.EvaluateDecision500JSONResponse{
				Code:    "TODO",
				Message: err.Error(),
			}, nil
		}

		evaluatedInputs := make([]public.EvaluatedDecisionInput, 0, len(evaluatedDecision.GetEvaluatedInputs()))
		for _, evaluatedInput := range evaluatedDecision.GetEvaluatedInputs() {
			resultEvaluatedInput := public.EvaluatedDecisionInput{
				InputId:         evaluatedInput.GetInputId(),
				InputName:       evaluatedInput.GetInputName(),
				InputExpression: evaluatedInput.GetInputExpression(),
				InputValue:      make(map[string]any),
			}
			err = json.Unmarshal(evaluatedInput.GetInputValue(), &resultEvaluatedInput.InputValue)
			if err != nil {
				return public.EvaluateDecision500JSONResponse{
					Code:    "TODO",
					Message: err.Error(),
				}, nil
			}
			evaluatedInputs = append(evaluatedInputs, resultEvaluatedInput)
		}

		evaluatedDecisions = append(evaluatedDecisions, public.EvaluatedDecisionResult{
			DecisionId:                evaluatedDecision.GetDecisionId(),
			DecisionName:              evaluatedDecision.GetDecisionName(),
			DecisionType:              evaluatedDecision.GetDecisionType(),
			DecisionDefinitionVersion: int(evaluatedDecision.GetDecisionDefinitionVersion()),
			DecisionDefinitionKey:     fmt.Sprintf("%d", evaluatedDecision.GetDecisionDefinitionKey()),
			DecisionDefinitionId:      evaluatedDecision.GetDecisionDefinitionId(),
			MatchedRules:              matchedRules,
			DecisionOutput:            resultDecisionOutput,
			EvaluatedInputs:           evaluatedInputs,
		})
	}

	return public.EvaluateDecision200JSONResponse{
		DecisionOutput:     decisionOutput,
		EvaluatedDecisions: evaluatedDecisions,
	}, nil
}

func (s *Server) CreateProcessDefinition(ctx context.Context, request public.CreateProcessDefinitionRequestObject) (public.CreateProcessDefinitionResponseObject, error) {
	data, err := io.ReadAll(request.Body)
	if err != nil {
		return public.CreateProcessDefinition400JSONResponse{
			Code:    "TODO",
			Message: err.Error(),
		}, nil
	}
	deployResult, err := s.node.DeployProcessDefinitionToAllPartitions(ctx, data)
	if err != nil {
		return public.CreateProcessDefinition502JSONResponse{
			Code:    "TODO",
			Message: err.Error(),
		}, nil
	}
	if deployResult.IsDuplicate == true {
		return public.CreateProcessDefinition409JSONResponse{
			Code:    "DUPLICATE",
			Message: fmt.Sprintf("The same process definition already exists (key: %d)", deployResult.Key),
		}, nil
	}

	return public.CreateProcessDefinition201JSONResponse{
		ProcessDefinitionKey: fmt.Sprintf("%d", deployResult.Key),
	}, nil
}

func (s *Server) CompleteJob(ctx context.Context, request public.CompleteJobRequestObject) (public.CompleteJobResponseObject, error) {
	key, err := getKeyFromString(request.Body.JobKey)
	if err != nil {
		return public.CompleteJob400JSONResponse{
			Code:    "TODO",
			Message: err.Error(),
		}, nil
	}
	err = s.node.CompleteJob(ctx, key, ptr.Deref(request.Body.Variables, map[string]any{}))
	if err != nil {
		return public.CompleteJob502JSONResponse{
			Code:    "TODO",
			Message: err.Error(),
		}, nil
	}
	return public.CompleteJob201Response{}, nil
}

func (s *Server) PublishMessage(ctx context.Context, request public.PublishMessageRequestObject) (public.PublishMessageResponseObject, error) {
	err := s.node.PublishMessage(ctx, request.Body.MessageName, request.Body.CorrelationKey, *request.Body.Variables)
	if err != nil {
		return public.PublishMessage502JSONResponse{
			Code:    "TODO",
			Message: err.Error(),
		}, nil
	}
	return public.PublishMessage201Response{}, nil
}

func (s *Server) GetProcessDefinitions(ctx context.Context, request public.GetProcessDefinitionsRequestObject) (public.GetProcessDefinitionsResponseObject, error) {
	definitions, err := s.node.GetProcessDefinitions(ctx)
	if err != nil {
		return public.GetProcessDefinitions500JSONResponse{
			Code:    "TODO",
			Message: err.Error(),
		}, nil
	}
	items := make([]public.ProcessDefinitionSimple, len(definitions))
	result := public.ProcessDefinitionsPage{
		Items: items,
	}
	for i, p := range definitions {
		processDefinitionSimple := public.ProcessDefinitionSimple{
			Key:           fmt.Sprintf("%d", p.GetKey()),
			Version:       int(p.GetVersion()),
			BpmnProcessId: p.GetProcessId(),
		}
		items[i] = processDefinitionSimple
	}
	result.Items = items
	total := len(items)
	result.Count = total
	result.Offset = 0
	result.Size = len(definitions)

	return public.GetProcessDefinitions200JSONResponse(result), nil
}

func (s *Server) GetProcessDefinition(ctx context.Context, request public.GetProcessDefinitionRequestObject) (public.GetProcessDefinitionResponseObject, error) {
	key, err := getKeyFromString(request.ProcessDefinitionKey)
	if err != nil {
		return public.GetProcessDefinition400JSONResponse{
			Code:    "TODO",
			Message: err.Error(),
		}, nil
	}
	definition, err := s.node.GetProcessDefinition(ctx, key)
	if err != nil {
		return public.GetProcessDefinition500JSONResponse{
			Code:    "TODO",
			Message: err.Error(),
		}, nil
	}
	return public.GetProcessDefinition200JSONResponse{
		ProcessDefinitionSimple: public.ProcessDefinitionSimple{
			BpmnProcessId: definition.GetProcessId(),
			Key:           fmt.Sprintf("%d", definition.GetKey()),
			Version:       int(definition.GetVersion()),
		},
		BpmnData: ptr.To(string(definition.GetDefinition())),
	}, nil
}

func (s *Server) CreateProcessInstance(ctx context.Context, request public.CreateProcessInstanceRequestObject) (public.CreateProcessInstanceResponseObject, error) {
	key, err := getKeyFromString(request.Body.ProcessDefinitionKey)
	if err != nil {
		return public.CreateProcessInstance400JSONResponse{
			Code:    "TODO",
			Message: err.Error(),
		}, nil
	}
	variables := make(map[string]interface{})
	if request.Body.Variables != nil {
		variables = *request.Body.Variables
	}
	process, err := s.node.CreateInstance(ctx, key, variables)
	if err != nil {
		return public.CreateProcessInstance502JSONResponse{
			Code:    "TODO",
			Message: err.Error(),
		}, nil
	}
	processVars := make(map[string]any)
	err = json.Unmarshal(process.GetVariables(), &processVars)
	if err != nil {
		return public.CreateProcessInstance500JSONResponse{
			Code:    "TODO",
			Message: err.Error(),
		}, nil
	}
<<<<<<< HEAD
	return public.CreateProcessInstance200JSONResponse{
=======
	return public.CreateProcessInstance201JSONResponse{
>>>>>>> e75e81ca
		CreatedAt:            time.UnixMilli(process.GetCreatedAt()),
		Key:                  fmt.Sprintf("%d", process.GetKey()),
		ProcessDefinitionKey: fmt.Sprintf("%d", process.GetDefinitionKey()),
		// TODO: make sure its the same string
		State:     public.ProcessInstanceState(runtime.ActivityState(process.GetState()).String()),
		Variables: processVars,
	}, nil
}

func (s *Server) GetProcessInstances(ctx context.Context, request public.GetProcessInstancesRequestObject) (public.GetProcessInstancesResponseObject, error) {
	page := int32(1)
	if request.Params.Page != nil {
		page = *request.Params.Page
	}
	size := int32(10)
	if request.Params.Size != nil {
		size = *request.Params.Size
	}

	definitionKey, err := getKeyFromString(request.Params.ProcessDefinitionKey)
	if err != nil {
		return public.GetProcessInstances400JSONResponse{
			Code:    "TODO",
			Message: err.Error(),
		}, nil
	}

	partitionedInstances, err := s.node.GetProcessInstances(ctx, definitionKey, page, size)
	if err != nil {
		return public.GetProcessInstances502JSONResponse{
			Code:    "TODO",
			Message: err.Error(),
		}, nil
	}

	processInstancesPage := public.GetProcessInstances200JSONResponse{
		Partitions: make([]public.PartitionProcessInstances, len(partitionedInstances)),
		PartitionedPageMetadata: public.PartitionedPageMetadata{
			Page: int(page),
			Size: int(size),
		},
	}

	count := 0
	for i, partitionInstances := range partitionedInstances {
		processInstancesPage.Partitions[i] = public.PartitionProcessInstances{
			Items:     make([]public.ProcessInstance, len(partitionInstances.GetInstances())),
			Partition: int(partitionInstances.GetPartitionId()),
		}
		count += len(partitionInstances.GetInstances())
		for k, instance := range partitionInstances.GetInstances() {
			vars := map[string]any{}
			err = json.Unmarshal(instance.GetVariables(), &vars)
			if err != nil {
				return public.GetProcessInstances500JSONResponse{
					Code:    "TODO",
					Message: err.Error(),
				}, nil
			}
			processInstancesPage.Partitions[i].Items[k] = public.ProcessInstance{
				CreatedAt:            time.UnixMilli(instance.GetCreatedAt()),
				Key:                  fmt.Sprintf("%d", instance.GetKey()),
				ProcessDefinitionKey: fmt.Sprintf("%d", instance.GetDefinitionKey()),
				State:                public.ProcessInstanceState(runtime.ActivityState(instance.GetState()).String()),
				Variables:            vars,
			}
		}
	}
	processInstancesPage.Count = count
	return processInstancesPage, nil
}

func (s *Server) GetProcessInstance(ctx context.Context, request public.GetProcessInstanceRequestObject) (public.GetProcessInstanceResponseObject, error) {
	instanceKey, err := getKeyFromString(request.ProcessInstanceKey)
	if err != nil {
		return public.GetProcessInstance400JSONResponse{
			Code:    "TODO",
			Message: err.Error(),
		}, nil
	}
	instance, err := s.node.GetProcessInstance(ctx, instanceKey)
	if err != nil {
		return public.GetProcessInstance502JSONResponse{
			Code:    "TODO",
			Message: err.Error(),
		}, nil
	}
	vars := map[string]any{}
	err = json.Unmarshal(instance.GetVariables(), &vars)
	if err != nil {
		return public.GetProcessInstance500JSONResponse{
			Code:    "TODO",
			Message: err.Error(),
		}, nil
	}
	return public.GetProcessInstance200JSONResponse{
		CreatedAt:            time.UnixMilli(instance.GetCreatedAt()),
		Key:                  fmt.Sprintf("%d", instance.GetKey()),
		ProcessDefinitionKey: fmt.Sprintf("%d", instance.GetDefinitionKey()),
		State:                getRestProcessInstanceState(runtime.ActivityState(instance.GetState())),
		Variables:            vars,
	}, nil
}

func (s *Server) GetActivities(ctx context.Context, request public.GetActivitiesRequestObject) (public.GetActivitiesResponseObject, error) {
	// TODO: we currently do not store activities
	return public.GetActivities200JSONResponse(public.ActivityPage{}), nil
}

func (s *Server) GetHistory(ctx context.Context, request public.GetHistoryRequestObject) (public.GetHistoryResponseObject, error) {
	instanceKey, err := getKeyFromString(request.ProcessInstanceKey)
	if err != nil {
		return public.GetHistory400JSONResponse{
			Code:    "TODO",
			Message: err.Error(),
		}, nil
	}
	flow, err := s.node.GetFlowElementHistory(ctx, instanceKey)
	if err != nil {
		return public.GetHistory502JSONResponse{
			Code:    "TODO",
			Message: err.Error(),
		}, nil
	}
	resp := make([]public.FlowElementHistory, len(flow))
	for i, flowNode := range flow {
		key := fmt.Sprintf("%d", flowNode.GetKey())
		createdAt := time.UnixMilli(flowNode.GetCreatedAt())
		processInstanceKey := fmt.Sprintf("%d", flowNode.GetProcessInstanceKey())
		resp[i] = public.FlowElementHistory{
<<<<<<< HEAD
			Key:                &key,
			CreatedAt:          &createdAt,
			ElementId:          flowNode.ElementId,
			ProcessInstanceKey: &processInstanceKey,
=======
			Key:                key,
			CreatedAt:          createdAt,
			ElementId:          flowNode.GetElementId(),
			ProcessInstanceKey: processInstanceKey,
>>>>>>> e75e81ca
		}
	}
	return public.GetHistory200JSONResponse(public.FlowElementHistoryPage{
		Items: &resp,
		PageMetadata: public.PageMetadata{
			Count:  len(resp),
			Offset: 0,
			Size:   len(resp),
		},
	}), nil
}

func (s *Server) GetProcessInstanceJobs(ctx context.Context, request public.GetProcessInstanceJobsRequestObject) (public.GetProcessInstanceJobsResponseObject, error) {
	instanceKey, err := getKeyFromString(request.ProcessInstanceKey)
	if err != nil {
		return public.GetProcessInstanceJobs400JSONResponse{
			Code:    "TODO",
			Message: err.Error(),
		}, nil
	}
	jobs, err := s.node.GetProcessInstanceJobs(ctx, instanceKey)
	if err != nil {
		return public.GetProcessInstanceJobs502JSONResponse{
			Code:    "TODO",
			Message: err.Error(),
		}, nil
	}
	resp := make([]public.Job, len(jobs))
	for i, job := range jobs {
		vars := map[string]any{}
		err := json.Unmarshal(job.GetVariables(), &vars)
		if err != nil {
			return public.GetProcessInstanceJobs500JSONResponse{
				Code:    "TODO",
				Message: err.Error(),
			}, nil
		}
		resp[i] = public.Job{
			CreatedAt:          time.UnixMilli(job.GetCreatedAt()),
			ElementId:          job.GetElementId(),
			Key:                fmt.Sprintf("%d", job.GetKey()),
			ProcessInstanceKey: fmt.Sprintf("%d", job.GetProcessInstanceKey()),
			State:              getRestJobState(runtime.ActivityState(job.GetState())),
			Type:               job.GetType(),
			Variables:          vars,
		}

	}
	return public.GetProcessInstanceJobs200JSONResponse{
		Items: resp,
		PageMetadata: public.PageMetadata{
			Count:  len(resp),
			Offset: 0,
			Size:   len(resp),
		},
	}, nil
}

func (s *Server) GetJobs(ctx context.Context, request public.GetJobsRequestObject) (public.GetJobsResponseObject, error) {
	page := int32(1)
	if request.Params.Page != nil {
		page = *request.Params.Page
	}
	size := int32(10)
	if request.Params.Size != nil {
		size = *request.Params.Size
	}

	var reqState *runtime.ActivityState
	if request.Params.State != nil {
		switch *request.Params.State {
		case public.JobStateActive:
			reqState = ptr.To(runtime.ActivityStateActive)
		case public.JobStateCompleted:
			reqState = ptr.To(runtime.ActivityStateCompleted)
		case public.JobStateTerminated:
			reqState = ptr.To(runtime.ActivityStateActive)
		default:
			panic("unexpected public.JobState")
		}
	}
	jobs, err := s.node.GetJobs(ctx, page, size, request.Params.JobType, reqState)
	if err != nil {
		return public.GetJobs502JSONResponse{
			Code:    "TODO",
			Message: err.Error(),
		}, nil
	}

	jobsPage := public.GetJobs200JSONResponse{
		Partitions: make([]public.PartitionJobs, len(jobs)),
		PartitionedPageMetadata: public.PartitionedPageMetadata{
			Page: int(page),
			Size: int(size),
		},
	}

	count := 0
	for i, partitionJobs := range jobs {
		jobsPage.Partitions[i] = public.PartitionJobs{
			Items:     make([]public.Job, len(partitionJobs.GetJobs())),
			Partition: int(partitionJobs.GetPartitionId()),
		}
		count += len(partitionJobs.GetJobs())
		for k, job := range partitionJobs.GetJobs() {
			vars := map[string]any{}
			err = json.Unmarshal(job.GetVariables(), &vars)
			if err != nil {
				return public.GetJobs500JSONResponse{
					Code:    "TODO",
					Message: err.Error(),
				}, nil
			}

			jobsPage.Partitions[i].Items[k] = public.Job{
				CreatedAt:          time.UnixMilli(job.GetCreatedAt()),
				Key:                fmt.Sprintf("%d", job.GetKey()),
				State:              getRestJobState(runtime.ActivityState(job.GetState())),
				Variables:          vars,
				ElementId:          job.GetElementId(),
				ProcessInstanceKey: fmt.Sprintf("%d", job.GetProcessInstanceKey()),
				Type:               job.GetType(),
			}
		}
	}
	jobsPage.Count = count
	return jobsPage, nil
}

func getRestJobState(state runtime.ActivityState) public.JobState {
	switch state {
	case runtime.ActivityStateActive:
		return public.JobStateActive
	case runtime.ActivityStateCompleted:
		return public.JobStateCompleted
	case runtime.ActivityStateTerminated:
		return public.JobStateTerminated
	case runtime.ActivityStateFailed:
		return public.JobStateFailed
	default:
		panic(fmt.Sprintf("unexpected runtime.ActivityState: %#v", state))
	}
}

func getRestProcessInstanceState(state runtime.ActivityState) public.ProcessInstanceState {
	switch state {
	case runtime.ActivityStateReady:
		return public.ProcessInstanceStateActive
	case runtime.ActivityStateActive:
		return public.ProcessInstanceStateActive
	case runtime.ActivityStateCompleted:
		return public.ProcessInstanceStateCompleted
	case runtime.ActivityStateFailed:
		return public.ProcessInstanceStateActive
	case runtime.ActivityStateTerminated:
		return public.ProcessInstanceStateTerminated
	default:
		panic(fmt.Sprintf("unexpected runtime.ActivityState: %#v", state))
	}
}

func (s *Server) GetIncidents(ctx context.Context, request public.GetIncidentsRequestObject) (public.GetIncidentsResponseObject, error) {
	incidentKey, err := getKeyFromString(request.ProcessInstanceKey)
	if err != nil {
		return public.GetIncidents400JSONResponse{
			Code:    "TODO",
			Message: err.Error(),
		}, nil
	}
	incidents, err := s.node.GetIncidents(ctx, incidentKey)
	if err != nil {
		return public.GetIncidents502JSONResponse{
			Code:    "TODO",
			Message: err.Error(),
		}, nil
	}

	resp := make([]public.Incident, len(incidents))
	for i, incident := range incidents {
		resp[i] = public.Incident{
			Key:                fmt.Sprintf("%d", incident.GetKey()),
			ElementInstanceKey: fmt.Sprintf("%d", incident.GetElementInstanceKey()),
			ElementId:          incident.GetElementId(),
			CreatedAt:          time.UnixMilli(incident.GetCreatedAt()),
			ResolvedAt: func() *time.Time {
				if incident.ResolvedAt != nil {
					return ptr.To(time.UnixMilli(incident.GetResolvedAt()))
				}
				return nil
			}(),
			ProcessInstanceKey: fmt.Sprintf("%d", incident.GetProcessInstanceKey()),
			Message:            incident.GetMessage(),
			ExecutionToken:     fmt.Sprintf("%d", incident.GetExecutionToken()),
		}
	}
	// TODO: Paging needs to be implemented properly
	return public.GetIncidents200JSONResponse{
		Items: resp,
		PageMetadata: public.PageMetadata{
			Count:  len(resp),
			Offset: 0,
			Size:   len(resp),
		},
	}, nil
}

func (s *Server) ResolveIncident(ctx context.Context, request public.ResolveIncidentRequestObject) (public.ResolveIncidentResponseObject, error) {
	incidentKey, err := getKeyFromString(request.IncidentKey)
	if err != nil {
		return public.ResolveIncident400JSONResponse{
			Code:    "TODO",
			Message: err.Error(),
		}, nil
	}

	err = s.node.ResolveIncident(ctx, incidentKey)

	if err != nil {
		return public.ResolveIncident502JSONResponse{
			Code:    "TODO",
			Message: err.Error(),
		}, nil
	}

	return public.ResolveIncident201Response{}, nil
}

func writeError(w http.ResponseWriter, r *http.Request, status int, resp interface{}) {
	w.WriteHeader(status)
	body, err := json.Marshal(resp)
	if err != nil {
		log.Error("Server error: %s", err)
	} else {
		w.Write(body)
	}
}<|MERGE_RESOLUTION|>--- conflicted
+++ resolved
@@ -466,11 +466,7 @@
 			Message: err.Error(),
 		}, nil
 	}
-<<<<<<< HEAD
-	return public.CreateProcessInstance200JSONResponse{
-=======
 	return public.CreateProcessInstance201JSONResponse{
->>>>>>> e75e81ca
 		CreatedAt:            time.UnixMilli(process.GetCreatedAt()),
 		Key:                  fmt.Sprintf("%d", process.GetKey()),
 		ProcessDefinitionKey: fmt.Sprintf("%d", process.GetDefinitionKey()),
@@ -601,17 +597,10 @@
 		createdAt := time.UnixMilli(flowNode.GetCreatedAt())
 		processInstanceKey := fmt.Sprintf("%d", flowNode.GetProcessInstanceKey())
 		resp[i] = public.FlowElementHistory{
-<<<<<<< HEAD
-			Key:                &key,
-			CreatedAt:          &createdAt,
-			ElementId:          flowNode.ElementId,
-			ProcessInstanceKey: &processInstanceKey,
-=======
 			Key:                key,
 			CreatedAt:          createdAt,
 			ElementId:          flowNode.GetElementId(),
 			ProcessInstanceKey: processInstanceKey,
->>>>>>> e75e81ca
 		}
 	}
 	return public.GetHistory200JSONResponse(public.FlowElementHistoryPage{
