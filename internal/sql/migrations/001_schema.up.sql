PRAGMA foreign_keys = ON;

CREATE TABLE IF NOT EXISTS migration(
<<<<<<< HEAD
    name TEXT NOT NULL,
    ran_at INTEGER NOT NULL
=======
    name text NOT NULL,
    ran_at integer NOT NULL
>>>>>>> 31faca66
);

-- table that holds information about all the process instances
CREATE TABLE IF NOT EXISTS process_instance(
    key INTEGER PRIMARY KEY, -- int64 snowflake id where node is partition id which handles the process instance
    process_definition_key integer NOT NULL, -- int64 reference to process definition
    created_at integer NOT NULL, -- unix millis of when the process instance was created
    state integer NOT NULL, -- pkg/bpmn/runtime/types.go:ActivityState
    variables text NOT NULL, -- serialized json variables of the process instance
    parent_process_execution_token integer, -- key of the execution_token of the parent process
    FOREIGN KEY (process_definition_key) REFERENCES process_definition(key) -- process definition that describes this process instance
);

-- table that holds information about all the process definitions
CREATE TABLE IF NOT EXISTS process_definition(
    key INTEGER PRIMARY KEY, -- int64 id of the process definition
    version integer NOT NULL, -- int64 version of the process defitition
    bpmn_process_id text NOT NULL, -- id of the process from xml definition
    bpmn_data text NOT NULL, -- raw string of the process definition
    bpmn_checksum BLOB NOT NULL, -- md5 checksum of the process definition
    bpmn_resource_name text NOT NULL -- resource name from deployment
);

-- table that holds message subscriptions on process instances
CREATE TABLE IF NOT EXISTS message_subscription(
    -- TODO: what about starting events with message listener?
    key INTEGER PRIMARY KEY, -- int64 snowflake id of the message subscription where node is partition id which handles the process instance
    element_instance_key integer NOT NULL, -- int64 id of the element instance
    element_id text NOT NULL, -- string id of the element from xml definition
    process_definition_key integer NOT NULL, -- int64 reference to process definition
    process_instance_key integer NOT NULL, -- int64 reference to process instance
    name text NOT NULL, -- message name from the definition
    state integer NOT NULL, -- pkg/bpmn/runtime/types.go:ActivityState
    created_at integer NOT NULL, -- unix millis of when the instance of the message subscription was created
    correlation_key text NOT NULL, -- correlation key used to correlate message in the engine
    execution_token integer NOT NULL, -- key of the execution_token that created message_subscription
    FOREIGN KEY (process_instance_key) REFERENCES process_instance(key), -- reference to process instance
    FOREIGN KEY (process_definition_key) REFERENCES process_definition(key) -- reference to process definition
);

CREATE TABLE IF NOT EXISTS timer(
    key INTEGER PRIMARY KEY, -- int64 snowflake id of the timer where node is partition id which handles the process instance
    element_instance_key integer NOT NULL, -- int64 id of the element instance
    element_id text NOT NULL, -- string id of the element from xml definition
    process_definition_key integer NOT NULL, -- int64 reference to process definition
    process_instance_key integer NOT NULL, -- int64 reference to process instance
    state integer NOT NULL, -- pkg/bpmn/runtime/types.go:ActivityState
    created_at integer NOT NULL, -- unix millis of when the instance of the message subscription was created
    due_at integer NOT NULL, -- unix millis of when timer should fire
    execution_token integer NOT NULL, -- key of the execution_token that created timer
    FOREIGN KEY (process_instance_key) REFERENCES process_instance(key), -- reference to process instance
    FOREIGN KEY (process_definition_key) REFERENCES process_definition(key) -- reference to process definition
);

CREATE TABLE IF NOT EXISTS job(
    key INTEGER PRIMARY KEY, -- int64 snowflake id of the job where node is partition id which handles the process instance
    element_instance_key integer NOT NULL, -- int64 id of the element instance
    element_id text NOT NULL, -- string id of the element from xml definition
    process_instance_key integer NOT NULL, -- int64 reference to process instance
    type TEXT NOT NULL, -- zeebe:taskDefinition type from the xml definition
    state integer NOT NULL, -- pkg/bpmn/runtime/types.go:ActivityState
    created_at integer NOT NULL, -- unix millis of when the instance of the job was created
    variables text NOT NULL, -- serialized json variables of the process instance
    execution_token integer NOT NULL, -- key of the execution_token that created job
    FOREIGN KEY (process_instance_key) REFERENCES process_instance(key) -- reference to process instance
);

CREATE INDEX idx_job_type ON job(type);

CREATE TABLE IF NOT EXISTS execution_token(
    key INTEGER PRIMARY KEY, -- int64 snowflake id of the token
    element_instance_key integer NOT NULL, -- int64 id of the element instance
    element_id text NOT NULL, -- string id of the element from xml definition
    process_instance_key integer NOT NULL, -- int64 reference to process instance
    state integer NOT NULL, -- pkg/bpmn/runtime/types.go:TokenState
    created_at integer NOT NULL, -- unix millis of when the instance of the token was created
    FOREIGN KEY (process_instance_key) REFERENCES process_instance(key) -- reference to process instance
);

-- table that holds information about all the process instance visited nodes and transitions
CREATE TABLE IF NOT EXISTS flow_element_history(
    key INTEGER PRIMARY KEY, -- int64 snowflake id of flow element history item
    element_id text NOT NULL, -- string id of the element from xml definition
    process_instance_key integer NOT NULL, -- int64 id of process instance
    created_at integer NOT NULL -- unix millis of when the process flow element was started
);

CREATE TABLE IF NOT EXISTS incident(
    key INTEGER PRIMARY KEY, -- int64 snowflake id of the incident where node is partition id which handles the process instance
    element_instance_key integer NOT NULL, -- int64 id of the element instance
    element_id text NOT NULL, -- string id of the element from xml definition
    process_instance_key integer NOT NULL, -- int64 reference to process instance
    message text NOT NULL, -- message of the incident
    created_at integer NOT NULL, -- unix millis of when the instance of the incident was created
    resolved_at integer, -- unix millis of when the instance of the incident was resolved
    execution_token integer NOT NULL, -- key of the execution_token that created job
    FOREIGN KEY (process_instance_key) REFERENCES process_instance(key) -- reference to process instance
);

-- table that holds information about all the decision definitions
CREATE TABLE IF NOT EXISTS decision_definition(
    key INTEGER PRIMARY KEY, -- int64 id of the decision definition
<<<<<<< HEAD
    version INTEGER NOT NULL, -- int64 version of the decision definition
    dmn_id TEXT NOT NULL, -- id of the decision definition from xml definition
    dmn_data TEXT NOT NULL, -- string of the decision definition
=======
    version integer NOT NULL, -- int64 version of the decision definition
    dmn_id text NOT NULL, -- id of the decision from xml definition
    dmn_data text NOT NULL, -- string of the decision definition
>>>>>>> 31faca66
    dmn_checksum BLOB NOT NULL, -- md5 checksum of the decision definition
    dmn_resource_name text NOT NULL -- resource name from deployment
);

-- table that holds information about all the decision
CREATE TABLE IF NOT EXISTS decision(
    key INTEGER PRIMARY KEY, -- int64 id of the decision
    version INTEGER NOT NULL, -- int64 version of the decision
    decision_id TEXT NOT NULL, -- id of the decision from xml
    version_tag TEXT NOT NULL, -- string version tag of the decision (user defined)
    decision_definition_id TEXT NOT NULL, -- id of the decision definition from xml definition
    decision_definition_key INTEGER NOT NULL, -- int64 reference to decision definition
    FOREIGN KEY (decision_definition_key) REFERENCES decision_definition(key) -- reference to decision definition
);

-- TODO: create a table for dumb activities like gateway/...
-- TODO: create a table for flow<|MERGE_RESOLUTION|>--- conflicted
+++ resolved
@@ -1,13 +1,8 @@
 PRAGMA foreign_keys = ON;
 
 CREATE TABLE IF NOT EXISTS migration(
-<<<<<<< HEAD
-    name TEXT NOT NULL,
-    ran_at INTEGER NOT NULL
-=======
     name text NOT NULL,
     ran_at integer NOT NULL
->>>>>>> 31faca66
 );
 
 -- table that holds information about all the process instances
@@ -110,15 +105,9 @@
 -- table that holds information about all the decision definitions
 CREATE TABLE IF NOT EXISTS decision_definition(
     key INTEGER PRIMARY KEY, -- int64 id of the decision definition
-<<<<<<< HEAD
-    version INTEGER NOT NULL, -- int64 version of the decision definition
-    dmn_id TEXT NOT NULL, -- id of the decision definition from xml definition
-    dmn_data TEXT NOT NULL, -- string of the decision definition
-=======
     version integer NOT NULL, -- int64 version of the decision definition
     dmn_id text NOT NULL, -- id of the decision from xml definition
     dmn_data text NOT NULL, -- string of the decision definition
->>>>>>> 31faca66
     dmn_checksum BLOB NOT NULL, -- md5 checksum of the decision definition
     dmn_resource_name text NOT NULL -- resource name from deployment
 );
