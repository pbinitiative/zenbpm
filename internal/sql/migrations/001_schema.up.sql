PRAGMA foreign_keys = ON;

CREATE TABLE IF NOT EXISTS migration(
    name TEXT NOT NULL,
    ran_at INTEGER NOT NULL 
);

-- table that holds information about all the process instances
CREATE TABLE IF NOT EXISTS process_instance(
    key INTEGER PRIMARY KEY, -- int64 snowflake id where node is partition id which handles the process instance
    process_definition_key INTEGER NOT NULL, -- int64 reference to process definition
    created_at INTEGER NOT NULL, -- unix millis of when the process instance was created
    state INTEGER NOT NULL, -- pkg/bpmn/runtime/types.go:ActivityState
    variables TEXT NOT NULL, -- serialized json variables of the process instance
    parent_process_execution_token INTEGER, -- key of the execution_token of the parent process
    FOREIGN KEY (process_definition_key) REFERENCES process_definition(key) -- process definition that describes this process instance
);

-- table that holds information about all the process definitions
CREATE TABLE IF NOT EXISTS process_definition(
    key INTEGER PRIMARY KEY, -- int64 id of the process definition
    version INTEGER NOT NULL, -- int64 version of the process defitition
    bpmn_process_id TEXT NOT NULL, -- id of the process from xml definition
    bpmn_data TEXT NOT NULL, -- raw string of the process definition
    bpmn_checksum BLOB NOT NULL, -- md5 checksum of the process definition
    bpmn_resource_name TEXT NOT NULL -- resource name from deployment
);

-- table that holds message subscriptions on process instances
CREATE TABLE IF NOT EXISTS message_subscription(
    -- TODO: what about starting events with message listener?
    key INTEGER PRIMARY KEY, -- int64 snowflake id of the message subscription where node is partition id which handles the process instance
    element_instance_key INTEGER NOT NULL, -- int64 id of the element instance
    element_id TEXT NOT NULL, -- string id of the element from xml definition
    process_definition_key INTEGER NOT NULL, -- int64 reference to process definition
    process_instance_key INTEGER NOT NULL, -- int64 reference to process instance
    name TEXT NOT NULL, -- message name from the definition
    state INTEGER NOT NULL, -- pkg/bpmn/runtime/types.go:ActivityState
    created_at INTEGER NOT NULL, -- unix millis of when the instance of the message subscription was created
    correlation_key TEXT NOT NULL, -- correlation key used to correlate message in the engine
    execution_token INTEGER NOT NULL, -- key of the execution_token that created message_subscription
    FOREIGN KEY (process_instance_key) REFERENCES process_instance(key), -- reference to process instance
    FOREIGN KEY (process_definition_key) REFERENCES process_definition(key) -- reference to process definition
);

CREATE TABLE IF NOT EXISTS timer(
    key INTEGER PRIMARY KEY, -- int64 snowflake id of the timer where node is partition id which handles the process instance
    element_instance_key INTEGER NOT NULL, -- int64 id of the element instance
    element_id TEXT NOT NULL, -- string id of the element from xml definition
    process_definition_key INTEGER NOT NULL, -- int64 reference to process definition
    process_instance_key INTEGER NOT NULL, -- int64 reference to process instance
    state INTEGER NOT NULL, -- pkg/bpmn/runtime/types.go:ActivityState
    created_at INTEGER NOT NULL, -- unix millis of when the instance of the message subscription was created
    due_at INTEGER NOT NULL, -- unix millis of when timer should fire
    execution_token INTEGER NOT NULL, -- key of the execution_token that created timer
    FOREIGN KEY (process_instance_key) REFERENCES process_instance(key), -- reference to process instance
    FOREIGN KEY (process_definition_key) REFERENCES process_definition(key) -- reference to process definition
);

CREATE TABLE IF NOT EXISTS job(
    key INTEGER PRIMARY KEY, -- int64 snowflake id of the job where node is partition id which handles the process instance
    element_instance_key INTEGER NOT NULL, -- int64 id of the element instance
    element_id TEXT NOT NULL, -- string id of the element from xml definition
    process_instance_key INTEGER NOT NULL, -- int64 reference to process instance
    type TEXT NOT NULL, -- zeebe:taskDefinition type from the xml definition
    state INTEGER NOT NULL, -- pkg/bpmn/runtime/types.go:ActivityState
    created_at INTEGER NOT NULL, -- unix millis of when the instance of the job was created
    variables TEXT NOT NULL, -- serialized json variables of the process instance
    execution_token INTEGER NOT NULL, -- key of the execution_token that created job
    FOREIGN KEY (process_instance_key) REFERENCES process_instance(key) -- reference to process instance
);

CREATE TABLE IF NOT EXISTS execution_token(
    key INTEGER PRIMARY KEY, -- int64 snowflake id of the token
    element_instance_key INTEGER NOT NULL, -- int64 id of the element instance
    element_id TEXT NOT NULL, -- string id of the element from xml definition
    process_instance_key INTEGER NOT NULL, -- int64 reference to process instance
    state INTEGER NOT NULL, -- pkg/bpmn/runtime/types.go:TokenState
    created_at INTEGER NOT NULL, -- unix millis of when the instance of the token was created
    FOREIGN KEY (process_instance_key) REFERENCES process_instance(key) -- reference to process instance
);

<<<<<<< HEAD
-- table that holds information about all the decision definitions
CREATE TABLE IF NOT EXISTS decision_definition(
    key INTEGER PRIMARY KEY, -- int64 id of the decision definition
    version INTEGER NOT NULL, -- int64 version of the decision definition
    dmn_id TEXT NOT NULL, -- id of the decision from xml definition
    dmn_data TEXT NOT NULL, -- string of the decision definition
    dmn_checksum BLOB NOT NULL, -- md5 checksum of the decision definition
    dmn_resource_name TEXT NOT NULL -- resource name from deployment
=======
-- table that holds information about all the process instance visited nodes and transitions
CREATE TABLE IF NOT EXISTS flow_element_history(
    key INTEGER PRIMARY KEY, -- int64 snowflake id of flow element history item
    element_id TEXT NOT NULL, -- string id of the element from xml definition
    process_instance_key INTEGER NOT NULL, -- int64 id of process instance
    created_at INTEGER NOT NULL -- unix millis of when the process flow element was started
);

CREATE TABLE IF NOT EXISTS incident(
    key INTEGER PRIMARY KEY, -- int64 snowflake id of the incident where node is partition id which handles the process instance
    element_instance_key INTEGER NOT NULL, -- int64 id of the element instance
    element_id TEXT NOT NULL, -- string id of the element from xml definition
    process_instance_key INTEGER NOT NULL, -- int64 reference to process instance
    message TEXT NOT NULL, -- message of the incident
    created_at INTEGER NOT NULL, -- unix millis of when the instance of the incident was created
    resolved_at INTEGER, -- unix millis of when the instance of the incident was resolved
    execution_token INTEGER NOT NULL, -- key of the execution_token that created job
    FOREIGN KEY (process_instance_key) REFERENCES process_instance(key) -- reference to process instance
>>>>>>> b8d38aad
);

-- TODO: create a table for dumb activities like gateway/...
-- TODO: create a table for flow<|MERGE_RESOLUTION|>--- conflicted
+++ resolved
@@ -80,16 +80,6 @@
     FOREIGN KEY (process_instance_key) REFERENCES process_instance(key) -- reference to process instance
 );
 
-<<<<<<< HEAD
--- table that holds information about all the decision definitions
-CREATE TABLE IF NOT EXISTS decision_definition(
-    key INTEGER PRIMARY KEY, -- int64 id of the decision definition
-    version INTEGER NOT NULL, -- int64 version of the decision definition
-    dmn_id TEXT NOT NULL, -- id of the decision from xml definition
-    dmn_data TEXT NOT NULL, -- string of the decision definition
-    dmn_checksum BLOB NOT NULL, -- md5 checksum of the decision definition
-    dmn_resource_name TEXT NOT NULL -- resource name from deployment
-=======
 -- table that holds information about all the process instance visited nodes and transitions
 CREATE TABLE IF NOT EXISTS flow_element_history(
     key INTEGER PRIMARY KEY, -- int64 snowflake id of flow element history item
@@ -108,7 +98,16 @@
     resolved_at INTEGER, -- unix millis of when the instance of the incident was resolved
     execution_token INTEGER NOT NULL, -- key of the execution_token that created job
     FOREIGN KEY (process_instance_key) REFERENCES process_instance(key) -- reference to process instance
->>>>>>> b8d38aad
+);
+
+-- table that holds information about all the decision definitions
+CREATE TABLE IF NOT EXISTS decision_definition(
+    key INTEGER PRIMARY KEY, -- int64 id of the decision definition
+    version INTEGER NOT NULL, -- int64 version of the decision definition
+    dmn_id TEXT NOT NULL, -- id of the decision from xml definition
+    dmn_data TEXT NOT NULL, -- string of the decision definition
+    dmn_checksum BLOB NOT NULL, -- md5 checksum of the decision definition
+    dmn_resource_name TEXT NOT NULL -- resource name from deployment
 );
 
 -- TODO: create a table for dumb activities like gateway/...
