PRAGMA foreign_keys = ON;

CREATE TABLE IF NOT EXISTS migration(
    name TEXT NOT NULL,
    ran_at INTEGER NOT NULL 
);

-- table that holds information about all the process instances
CREATE TABLE IF NOT EXISTS process_instance(
    key INTEGER PRIMARY KEY, -- int64 snowflake id where node is partition id which handles the process instance
    process_definition_key INTEGER NOT NULL, -- int64 reference to process definition
    created_at INTEGER NOT NULL, -- unix millis of when the process instance was created
    state INTEGER NOT NULL, -- pkg/bpmn/runtime/types.go:ActivityState
    variables TEXT NOT NULL, -- serialized json variables of the process instance
    parent_process_execution_token INTEGER, -- key of the execution_token of the parent process
    FOREIGN KEY (process_definition_key) REFERENCES process_definition(key) -- process definition that describes this process instance
);

-- table that holds information about all the process definitions
CREATE TABLE IF NOT EXISTS process_definition(
    key INTEGER PRIMARY KEY, -- int64 id of the process definition
    version INTEGER NOT NULL, -- int64 version of the process defitition
    bpmn_process_id TEXT NOT NULL, -- id of the process from xml definition
    bpmn_data TEXT NOT NULL, -- raw string of the process definition
    bpmn_checksum BLOB NOT NULL, -- md5 checksum of the process definition
    bpmn_resource_name TEXT NOT NULL -- resource name from deployment
);

-- table that holds message subscriptions on process instances
CREATE TABLE IF NOT EXISTS message_subscription(
    -- TODO: what about starting events with message listener?
    key INTEGER PRIMARY KEY, -- int64 snowflake id of the message subscription where node is partition id which handles the process instance
    element_instance_key INTEGER NOT NULL, -- int64 id of the element instance
    element_id TEXT NOT NULL, -- string id of the element from xml definition
    process_definition_key INTEGER NOT NULL, -- int64 reference to process definition
    process_instance_key INTEGER NOT NULL, -- int64 reference to process instance
    name TEXT NOT NULL, -- message name from the definition
    state INTEGER NOT NULL, -- pkg/bpmn/runtime/types.go:ActivityState
    created_at INTEGER NOT NULL, -- unix millis of when the instance of the message subscription was created
    correlation_key TEXT NOT NULL, -- correlation key used to correlate message in the engine
    execution_token INTEGER NOT NULL, -- key of the execution_token that created message_subscription
    FOREIGN KEY (process_instance_key) REFERENCES process_instance(key), -- reference to process instance
    FOREIGN KEY (process_definition_key) REFERENCES process_definition(key) -- reference to process definition
);

CREATE TABLE IF NOT EXISTS timer(
    key INTEGER PRIMARY KEY, -- int64 snowflake id of the timer where node is partition id which handles the process instance
    element_instance_key INTEGER NOT NULL, -- int64 id of the element instance
    element_id TEXT NOT NULL, -- string id of the element from xml definition
    process_definition_key INTEGER NOT NULL, -- int64 reference to process definition
    process_instance_key INTEGER NOT NULL, -- int64 reference to process instance
    state INTEGER NOT NULL, -- pkg/bpmn/runtime/types.go:ActivityState
    created_at INTEGER NOT NULL, -- unix millis of when the instance of the message subscription was created
    due_at INTEGER NOT NULL, -- unix millis of when timer should fire
    execution_token INTEGER NOT NULL, -- key of the execution_token that created timer
    FOREIGN KEY (process_instance_key) REFERENCES process_instance(key), -- reference to process instance
    FOREIGN KEY (process_definition_key) REFERENCES process_definition(key) -- reference to process definition
);

CREATE TABLE IF NOT EXISTS job(
    key INTEGER PRIMARY KEY, -- int64 snowflake id of the job where node is partition id which handles the process instance
    element_instance_key INTEGER NOT NULL, -- int64 id of the element instance
    element_id TEXT NOT NULL, -- string id of the element from xml definition
    process_instance_key INTEGER NOT NULL, -- int64 reference to process instance
    type TEXT NOT NULL, -- zeebe:taskDefinition type from the xml definition
    state INTEGER NOT NULL, -- pkg/bpmn/runtime/types.go:ActivityState
    created_at INTEGER NOT NULL, -- unix millis of when the instance of the job was created
    variables TEXT NOT NULL, -- serialized json variables of the process instance
    execution_token INTEGER NOT NULL, -- key of the execution_token that created job
    FOREIGN KEY (process_instance_key) REFERENCES process_instance(key) -- reference to process instance
);

CREATE TABLE IF NOT EXISTS execution_token(
    key INTEGER PRIMARY KEY, -- int64 snowflake id of the token
    element_instance_key INTEGER NOT NULL, -- int64 id of the element instance
    element_id TEXT NOT NULL, -- string id of the element from xml definition
    process_instance_key INTEGER NOT NULL, -- int64 reference to process instance
    state INTEGER NOT NULL, -- pkg/bpmn/runtime/types.go:TokenState
    created_at INTEGER NOT NULL, -- unix millis of when the instance of the token was created
    FOREIGN KEY (process_instance_key) REFERENCES process_instance(key) -- reference to process instance
);

<<<<<<< HEAD
CREATE TABLE IF NOT EXISTS incident(
    key INTEGER PRIMARY KEY, -- int64 snowflake id of the incident where node is partition id which handles the process instance
    element_instance_key INTEGER NOT NULL, -- int64 id of the element instance
    element_id TEXT NOT NULL, -- string id of the element from xml definition
    process_instance_key INTEGER NOT NULL, -- int64 reference to process instance
    message TEXT NOT NULL, -- message of the incident
    created_at INTEGER NOT NULL, -- unix millis of when the instance of the incident was created
    resolved_at INTEGER, -- unix millis of when the instance of the incident was resolved
    execution_token INTEGER NOT NULL, -- key of the execution_token that created job
    FOREIGN KEY (process_instance_key) REFERENCES process_instance(key) -- reference to process instance
=======
-- table that holds information about all the process instance visited nodes and transitions
CREATE TABLE IF NOT EXISTS flow_element_history(
    key INTEGER PRIMARY KEY, -- int64 snowflake id of flow element history item
    element_id TEXT NOT NULL, -- string id of the element from xml definition
    process_instance_key INTEGER NOT NULL, -- int64 id of process instance
    created_at INTEGER NOT NULL -- unix millis of when the process flow element was started
>>>>>>> f6d1450e
);

-- TODO: create a table for dumb activities like gateway/...
-- TODO: create a table for flow<|MERGE_RESOLUTION|>--- conflicted
+++ resolved
@@ -80,7 +80,14 @@
     FOREIGN KEY (process_instance_key) REFERENCES process_instance(key) -- reference to process instance
 );
 
-<<<<<<< HEAD
+-- table that holds information about all the process instance visited nodes and transitions
+CREATE TABLE IF NOT EXISTS flow_element_history(
+    key INTEGER PRIMARY KEY, -- int64 snowflake id of flow element history item
+    element_id TEXT NOT NULL, -- string id of the element from xml definition
+    process_instance_key INTEGER NOT NULL, -- int64 id of process instance
+    created_at INTEGER NOT NULL -- unix millis of when the process flow element was started
+);
+
 CREATE TABLE IF NOT EXISTS incident(
     key INTEGER PRIMARY KEY, -- int64 snowflake id of the incident where node is partition id which handles the process instance
     element_instance_key INTEGER NOT NULL, -- int64 id of the element instance
@@ -91,14 +98,6 @@
     resolved_at INTEGER, -- unix millis of when the instance of the incident was resolved
     execution_token INTEGER NOT NULL, -- key of the execution_token that created job
     FOREIGN KEY (process_instance_key) REFERENCES process_instance(key) -- reference to process instance
-=======
--- table that holds information about all the process instance visited nodes and transitions
-CREATE TABLE IF NOT EXISTS flow_element_history(
-    key INTEGER PRIMARY KEY, -- int64 snowflake id of flow element history item
-    element_id TEXT NOT NULL, -- string id of the element from xml definition
-    process_instance_key INTEGER NOT NULL, -- int64 id of process instance
-    created_at INTEGER NOT NULL -- unix millis of when the process flow element was started
->>>>>>> f6d1450e
 );
 
 -- TODO: create a table for dumb activities like gateway/...
