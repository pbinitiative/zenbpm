openapi: 3.0.0
info:
  title: BPMN Engine OpenAPI
  description: REST API for lib-bpmn-engine
  version: 0.1.0
servers:
  - url: http://localhost:8080/v1
tags:
  - name: process-definitions
  - name: process-instances
paths:
  /process-definitions:
    post:
      operationId: createProcessDefinition
      summary: Deploy a new process definition
      tags:
        - process-definitions
      requestBody:
        required: true
        content:
          application/xml:
            schema:
              type: string
              format: xml
      responses:
        200:
          description: Process definition deployed
          content:
            application/json:
              schema:
                type: object
                required:
                  - processDefinitionKey
                properties:
                  processDefinitionKey:
                    type: string
        502:
          description: Failed to redirect request to responsible node
          content:
            application/json:
              schema:
                $ref: "#/components/schemas/Error"
    get:
      operationId: getProcessDefinitions
      summary: Get list of process definitions
      tags:
        - process-definitions
      responses:
        200:
          description: List of process definitions
          content:
            application/json:
              schema:
                $ref: "#/components/schemas/ProcessDefinitionsPage"
  /process-definitions/{processDefinitionKey}:
    get:
      operationId: getProcessDefinition
      summary: Get process definition
      tags:
        - process-definitions
      parameters:
        - name: processDefinitionKey
          required: true
          in: path
          schema:
            type: string
      responses:
        200:
          description: Process definition
          content:
            application/json:
              schema:
                $ref: "#/components/schemas/ProcessDefinitionDetail"
        400:
          description: Bad request
          content:
            application/json:
              schema:
                $ref: "#/components/schemas/Error"
        500:
          description: Internal server error
          content:
            application/json:
              schema:
                $ref: "#/components/schemas/Error"
  /process-instances:
    post:
      operationId: createProcessInstance
      summary: Create a new process instance
      tags:
        - process-instances
      requestBody:
        required: true
        content:
          application/json:
            schema:
              type: object
              required:
                - processDefinitionKey
              properties:
                processDefinitionKey:
                  type: string
                variables:
                  type: object
      responses:
        200:
          description: Process instance created
          content:
            application/json:
              schema:
                $ref: "#/components/schemas/ProcessInstance"
        400:
          description: Bad request
          content:
            application/json:
              schema:
                $ref: "#/components/schemas/Error"
        500:
          description: Internal server error
          content:
            application/json:
              schema:
                $ref: "#/components/schemas/Error"
        502:
          description: Failed to redirect request to responsible node
          content:
            application/json:
              schema:
                $ref: "#/components/schemas/Error"
    get:
      summary: Get list of running process instances
      operationId: getProcessInstances
      tags:
        - process-instances
      parameters:
        - name: processDefinitionKey
          in: query
          required: true
          schema:
            type: string
        - name: page
          in: query
          schema:
            type: integer
            format: int32
            default: 1
        - name: size
          in: query
          schema:
            type: integer
            format: int32
            default: 10
      responses:
        200:
          description: List of running process instances
          content:
            application/json:
              schema:
                $ref: "#/components/schemas/ProcessInstancePage"
        400:
          description: Bad request
          content:
            application/json:
              schema:
                $ref: "#/components/schemas/Error"
        500:
          description: Internal server error
          content:
            application/json:
              schema:
                $ref: "#/components/schemas/Error"
        502:
          description: Failed to collect data from responsible nodes
          content:
            application/json:
              schema:
                $ref: "#/components/schemas/Error"
  /process-instances/{processInstanceKey}:
    get:
      operationId: getProcessInstance
      tags:
        - process-instances
      summary: Get state of a process instance selected by processInstanceId
      parameters:
        - name: processInstanceKey
          in: path
          required: true
          schema:
            type: string
      responses:
        200:
          description: State of a process instance
          content:
            application/json:
              schema:
                $ref: "#/components/schemas/ProcessInstance"
        400:
          description: Bad request
          content:
            application/json:
              schema:
                $ref: "#/components/schemas/Error"
        500:
          description: Internal server error
          content:
            application/json:
              schema:
                $ref: "#/components/schemas/Error"
        502:
          description: Failed to collect data from responsible node
          content:
            application/json:
              schema:
                $ref: "#/components/schemas/Error"
  /process-instances/{processInstanceKey}/jobs:
    get:
      operationId: getJobs
      tags:
        - process-instances
      summary: Get list of jobs for a process instance
      parameters:
        - name: processInstanceKey
          in: path
          required: true
          schema:
            type: string
      responses:
        200:
          description: List of jobs
          content:
            application/json:
              schema:
                $ref: "#/components/schemas/JobPage"
        400:
          description: Bad request
          content:
            application/json:
              schema:
                $ref: "#/components/schemas/Error"
        500:
          description: Internal server error
          content:
            application/json:
              schema:
                $ref: "#/components/schemas/Error"
        502:
          description: Failed to collect data from responsible node
          content:
            application/json:
              schema:
                $ref: "#/components/schemas/Error"
  /process-instances/{processInstanceKey}/activities:
    get:
      operationId: getActivities
      tags:
        - process-instances
      summary: Get list of activities for a process instance
      parameters:
        - name: processInstanceKey
          in: path
          required: true
          schema:
            type: string
      responses:
        200:
          description: List of activities
          content:
            application/json:
              schema:
                $ref: "#/components/schemas/ActivityPage"
<<<<<<< HEAD
  /process-instances/{processInstanceKey}/incidents:
    get:
      operationId: getIncidents
      tags:
        - process-instances
      summary: Get list of incidents for a process instance
=======
        400:
          description: Bad request
          content:
            application/json:
              schema:
                $ref: "#/components/schemas/Error"
        500:
          description: Internal server error
          content:
            application/json:
              schema:
                $ref: "#/components/schemas/Error"
        502:
          description: Failed to collect data from responsible node
          content:
            application/json:
              schema:
                $ref: "#/components/schemas/Error"
  /process-instances/{processInstanceKey}/history:
    get:
      operationId: getHistory
      tags:
        - process-instances
      summary: Get list of visited flow elements for a process instance
>>>>>>> f6d1450e
      parameters:
        - name: processInstanceKey
          in: path
          required: true
          schema:
            type: string
      responses:
        200:
<<<<<<< HEAD
          description: List of incidents
          content:
            application/json:
              schema:
                $ref: "#/components/schemas/IncidentPage"
=======
          description: List of activities
          content:
            application/json:
              schema:
                $ref: "#/components/schemas/FlowElementHistoryPage"
>>>>>>> f6d1450e
        400:
          description: Bad request
          content:
            application/json:
              schema:
                $ref: "#/components/schemas/Error"
        500:
          description: Internal server error
          content:
            application/json:
              schema:
                $ref: "#/components/schemas/Error"
<<<<<<< HEAD

=======
        502:
          description: Failed to collect data from responsible node
          content:
            application/json:
              schema:
                $ref: "#/components/schemas/Error"
>>>>>>> f6d1450e
  /jobs:
    post:
      operationId: completeJob
      tags:
        - jobs
      summary: Complete a job
      requestBody:
        required: true
        content:
          application/json:
            schema:
              type: object
              required:
                - jobKey
              properties:
                jobKey:
                  type: string
                variables:
                  type: object
      responses:
        201:
          description: Job completed
        400:
          description: Bad request
          content:
            application/json:
              schema:
                $ref: "#/components/schemas/Error"
        502:
          description: Failed to redirect request to responsible node
          content:
            application/json:
              schema:
                $ref: "#/components/schemas/Error"
  /jobs/{jobType}/activate:
    post:
      operationId: activateJobs
      tags:
        - jobs
      summary: Activate jobs
      parameters:
        - name: jobType
          in: path
          required: true
          schema:
            type: string
      responses:
        200:
          description: Jobs activated
          content:
            application/json:
              schema:
                type: array
                items:
                  $ref: "#/components/schemas/Job"
  /messages:
    post:
      operationId: publishMessage
      tags:
        - messages
      summary: Publish a message
      requestBody:
        required: true
        content:
          application/json:
            schema:
              type: object
              required:
                - processInstanceKey
                - messageName
              properties:
                processInstanceKey:
                  type: string
                messageName:
                  type: string
                variables:
                  type: object
      responses:
        201:
          description: Message sent
        400:
          description: Bad request
          content:
            application/json:
              schema:
                $ref: "#/components/schemas/Error"
        502:
          description: Failed to redirect request to responsible node
          content:
            application/json:
              schema:
                $ref: "#/components/schemas/Error"
  /incident/{incidentKey}/resolve:
    post:
      operationId: resolveIncident
      tags:
        - incidents
      summary: Resolve an incident
      parameters:
        - name: incidentKey
          in: path
          required: true
          schema:
            type: string
      responses:
        201:
          description: Incident resolved
        400:
          description: Bad request
          content:
            application/json:
              schema:
                $ref: "#/components/schemas/Error"
        502:
          description: Failed to redirect request to responsible node
          content:
            application/json:
              schema:
                $ref: "#/components/schemas/Error"
components:
  schemas:
    PartitionedPageMetadata:
      type: object
      required:
        - page
        - size
        - count
      properties:
        page:
          type: integer
        size:
          type: integer
        count:
          description: number of items returned
          type: integer
    PageMetadata:
      type: object
      required:
        - offset
        - size
        - count
      properties:
        offset:
          type: integer
        size:
          type: integer
        count:
          type: integer
    PartitionProcessInstances:
      type: object
      required:
        - partition
        - items
      properties:
        partition:
          type: integer
        items:
          type: array
          items:
            $ref: "#/components/schemas/ProcessInstance"
    ProcessDefinitionsPage:
      type: object
      allOf:
        - type: object
          required:
            - items
          properties:
            items:
              type: array
              items:
                $ref: "#/components/schemas/ProcessDefinitionSimple"
        - $ref: "#/components/schemas/PageMetadata"
    ProcessDefinitionSimple:
      type: object
      required:
        - key
        - version
        - bpmnProcessId
      properties:
        key:
          type: string
        version:
          type: integer
        bpmnProcessId:
          type: string
    ProcessDefinitionDetail:
      type: object
      allOf:
        - $ref: "#/components/schemas/ProcessDefinitionSimple"
        - type: object
          properties:
            bpmnData:
              type: string
    ProcessInstancePage:
      type: object
      allOf:
        - type: object
          required:
            - partitions
          properties:
            partitions:
              type: array
              items:
                $ref: "#/components/schemas/PartitionProcessInstances"
        - $ref: "#/components/schemas/PartitionedPageMetadata"
    ProcessInstance:
      type: object
      required:
        - key
        - processDefinitionKey
        - createdAt
        - state
        - variables
      properties:
        key:
          type: string
        processDefinitionKey:
          type: string
        createdAt:
          type: string
          format: date-time
        state:
          type: string
          enum:
            - active
            - completed
            - terminated
        variables:
          type: object
    JobPage:
      type: object
      allOf:
        - type: object
          required:
            - items
          properties:
            items:
              type: array
              items:
                $ref: "#/components/schemas/Job"
        - $ref: "#/components/schemas/PageMetadata"
    Job:
      type: object
      required:
        - key
        - elementId
        - type
        - processInstanceKey
        - state
        - createdAt
        - variables
      properties:
        key:
          type: string
        elementId:
          type: string
        type:
          type: string
        processInstanceKey:
          type: string
        state:
          type: string
        createdAt:
          type: string
          format: date-time
        variables:
          type: object
    ActivityPage:
      type: object
      allOf:
        - type: object
          properties:
            items:
              type: array
              items:
                $ref: "#/components/schemas/Activity"
        - $ref: "#/components/schemas/PageMetadata"
    Activity:
      type: object
      properties:
        key:
          type: string
        processInstanceKey:
          type: string
        processDefinitionKey:
          type: string
        createdAt:
          type: string
          format: date-time
        state:
          type: string
        elementId:
          type: string
        bpmnElementType:
          type: string
<<<<<<< HEAD
    IncidentPage:
      type: object
      allOf:
        - type: object
          required:
            - items
=======
    FlowElementHistoryPage:
      type: object
      allOf:
        - type: object
>>>>>>> f6d1450e
          properties:
            items:
              type: array
              items:
<<<<<<< HEAD
                $ref: "#/components/schemas/Incident"
        - $ref: "#/components/schemas/PageMetadata"
    Incident:
      type: object
      required:
        - key
        - elementInstanceKey
        - elementId
        - processInstanceKey
        - message
        - createdAt
        - executionToken
      properties:
        key:
          type: string
        elementInstanceKey:
          type: string
        elementId:
          type: string
        processInstanceKey:
          type: string
        message:
          type: string
        createdAt:
          type: string
          format: date-time
        resolvedAt:
          type: string
          format: date-time
        executionToken:
=======
                $ref: "#/components/schemas/FlowElementHistory"
        - $ref: "#/components/schemas/PageMetadata"
    FlowElementHistory:
      type: object
      properties:
        key:
          type: string
        processInstanceKey:
          type: string
        createdAt:
          type: string
          format: date-time
        elementId:
>>>>>>> f6d1450e
          type: string
    Error:
      type: object
      required:
        - code
        - message
      properties:
        code:
          type: string
        message:
          type: string<|MERGE_RESOLUTION|>--- conflicted
+++ resolved
@@ -268,14 +268,80 @@
             application/json:
               schema:
                 $ref: "#/components/schemas/ActivityPage"
-<<<<<<< HEAD
+        400:
+          description: Bad request
+          content:
+            application/json:
+              schema:
+                $ref: "#/components/schemas/Error"
+        500:
+          description: Internal server error
+          content:
+            application/json:
+              schema:
+                $ref: "#/components/schemas/Error"
+        502:
+          description: Failed to collect data from responsible node
+          content:
+            application/json:
+              schema:
+                $ref: "#/components/schemas/Error"
+  /process-instances/{processInstanceKey}/history:
+    get:
+      operationId: getHistory
+      tags:
+        - process-instances
+      summary: Get list of visited flow elements for a process instance
+      parameters:
+        - name: processInstanceKey
+          in: path
+          required: true
+          schema:
+            type: string
+      responses:
+        200:
+          description: List of activities
+          content:
+            application/json:
+              schema:
+                $ref: "#/components/schemas/FlowElementHistoryPage"
+        400:
+          description: Bad request
+          content:
+            application/json:
+              schema:
+                $ref: "#/components/schemas/Error"
+        500:
+          description: Internal server error
+          content:
+            application/json:
+              schema:
+                $ref: "#/components/schemas/Error"
+        502:
+          description: Failed to collect data from responsible node
+          content:
+            application/json:
+              schema:
+                $ref: "#/components/schemas/Error"
   /process-instances/{processInstanceKey}/incidents:
     get:
       operationId: getIncidents
       tags:
         - process-instances
       summary: Get list of incidents for a process instance
-=======
+      parameters:
+        - name: processInstanceKey
+          in: path
+          required: true
+          schema:
+            type: string
+      responses:
+        200:
+          description: List of incidents
+          content:
+            application/json:
+              schema:
+                $ref: "#/components/schemas/IncidentPage"
         400:
           description: Bad request
           content:
@@ -288,62 +354,7 @@
             application/json:
               schema:
                 $ref: "#/components/schemas/Error"
-        502:
-          description: Failed to collect data from responsible node
-          content:
-            application/json:
-              schema:
-                $ref: "#/components/schemas/Error"
-  /process-instances/{processInstanceKey}/history:
-    get:
-      operationId: getHistory
-      tags:
-        - process-instances
-      summary: Get list of visited flow elements for a process instance
->>>>>>> f6d1450e
-      parameters:
-        - name: processInstanceKey
-          in: path
-          required: true
-          schema:
-            type: string
-      responses:
-        200:
-<<<<<<< HEAD
-          description: List of incidents
-          content:
-            application/json:
-              schema:
-                $ref: "#/components/schemas/IncidentPage"
-=======
-          description: List of activities
-          content:
-            application/json:
-              schema:
-                $ref: "#/components/schemas/FlowElementHistoryPage"
->>>>>>> f6d1450e
-        400:
-          description: Bad request
-          content:
-            application/json:
-              schema:
-                $ref: "#/components/schemas/Error"
-        500:
-          description: Internal server error
-          content:
-            application/json:
-              schema:
-                $ref: "#/components/schemas/Error"
-<<<<<<< HEAD
 
-=======
-        502:
-          description: Failed to collect data from responsible node
-          content:
-            application/json:
-              schema:
-                $ref: "#/components/schemas/Error"
->>>>>>> f6d1450e
   /jobs:
     post:
       operationId: completeJob
@@ -639,24 +650,38 @@
           type: string
         bpmnElementType:
           type: string
-<<<<<<< HEAD
+    FlowElementHistoryPage:
+      type: object
+      allOf:
+        - type: object
+          properties:
+            items:
+              type: array
+              items:
+                $ref: "#/components/schemas/FlowElementHistory"
+        - $ref: "#/components/schemas/PageMetadata"
+    FlowElementHistory:
+      type: object
+      properties:
+        key:
+          type: string
+        processInstanceKey:
+          type: string
+        createdAt:
+          type: string
+          format: date-time
+        elementId:
+          type: string
     IncidentPage:
       type: object
       allOf:
         - type: object
           required:
             - items
-=======
-    FlowElementHistoryPage:
-      type: object
-      allOf:
-        - type: object
->>>>>>> f6d1450e
           properties:
             items:
               type: array
               items:
-<<<<<<< HEAD
                 $ref: "#/components/schemas/Incident"
         - $ref: "#/components/schemas/PageMetadata"
     Incident:
@@ -687,21 +712,6 @@
           type: string
           format: date-time
         executionToken:
-=======
-                $ref: "#/components/schemas/FlowElementHistory"
-        - $ref: "#/components/schemas/PageMetadata"
-    FlowElementHistory:
-      type: object
-      properties:
-        key:
-          type: string
-        processInstanceKey:
-          type: string
-        createdAt:
-          type: string
-          format: date-time
-        elementId:
->>>>>>> f6d1450e
           type: string
     Error:
       type: object
