package bpmn

import (
	"context"
	"errors"
	"fmt"

	"github.com/pbinitiative/zenbpm/pkg/bpmn/model/bpmn20"
	"github.com/pbinitiative/zenbpm/pkg/bpmn/runtime"
	"github.com/pbinitiative/zenbpm/pkg/storage"
)

func (engine *Engine) createCallActivity(ctx context.Context, batch storage.Batch, instance *runtime.ProcessInstance, element *bpmn20.TCallActivity, currentToken runtime.ExecutionToken) (runtime.ActivityState, error) {
	processId := element.CalledElement.ProcessId
	variableHolder := runtime.NewVariableHolder(&instance.VariableHolder, nil)
	if err := evaluateLocalVariables(&variableHolder, element.GetInputMapping()); err != nil {
		instance.State = runtime.ActivityStateFailed
		if err != nil {
			return runtime.ActivityStateFailed, fmt.Errorf("failed to evaluate local variables for call activity: %w", err)
		}
		return runtime.ActivityStateFailed, nil
	}

	processDefinition, err := engine.persistence.FindLatestProcessDefinitionById(ctx, processId)
	if err != nil {
		return runtime.ActivityStateFailed, errors.Join(newEngineErrorf("no process with id=%s was found (prior loaded into the engine)", processId), err)
	}

	batch.AddPostFlushAction(ctx, func() {
		go func() {
			calledProcessInstance, err := engine.createInstance(ctx, &processDefinition, variableHolder, &currentToken)
			if err != nil {
				// TODO: update parent instance/token with fail
				engine.logger.Error("failed to run activity instance %d: %w", calledProcessInstance.Key, err)
			}
		}()
	})
	return runtime.ActivityStateActive, nil
}

func propagateVariablesBackToParent(instance *runtime.ProcessInstance, calledProcessInstance runtime.ProcessInstance, element *bpmn20.TCallActivity) error {
	// map the variables back to the parent
	variableHolder := runtime.NewVariableHolderForPropagation(&instance.VariableHolder, calledProcessInstance.VariableHolder.Variables())

	if err := propagateProcessInstanceVariables(&variableHolder, element.GetOutputMapping()); err != nil {
		instance.State = runtime.ActivityStateFailed
		return fmt.Errorf("failed to propagate variables back to parent: %w", err)
	}
	return nil
}

func (engine *Engine) handleCallActivityParentContinuation(ctx context.Context, batch storage.Batch, instance runtime.ProcessInstance, token runtime.ExecutionToken) error {

	ppi, err := engine.persistence.FindProcessInstanceByKey(ctx, instance.ParentProcessExecutionToken.ProcessInstanceKey)
	if err != nil {
		return errors.Join(newEngineErrorf("failed to find parent process instance %d", instance.ParentProcessExecutionToken.ProcessInstanceKey), err)
	}
	parentInstance := &ppi

	engine.runningInstances.lockInstance(parentInstance)
	defer engine.runningInstances.unlockInstance(parentInstance)

	element := ppi.Definition.Definitions.Process.GetFlowNodeById(token.ElementId)
	// map the variables back to the parent
	callActivity, ok := element.(*bpmn20.TCallActivity)
	if !ok {
		// handle the case where element is not a *bpmn20.TCallActivity
		return errors.New("element is not a *bpmn20.TCallActivity")
	}
	err = propagateVariablesBackToParent(parentInstance, instance, callActivity)
	if err != nil {
		return fmt.Errorf("failed to propagate variables to parent: %w", err)
	}

<<<<<<< HEAD
	// unblock token of the parent
	//ppi, err = engine.persistence.FindProcessInstanceByKey(ctx, instance.ParentProcessExecutionToken.ProcessInstanceKey)
	//if err != nil {
	//	return fmt.Errorf("failed to find parent process instance %d", instance.ParentProcessExecutionToken.ProcessInstanceKey)
	//}

=======
>>>>>>> dc5259fe
	element = ppi.Definition.Definitions.Process.GetFlowNodeById(instance.ParentProcessExecutionToken.ElementId)

	tokens, err := engine.handleActivityCompletion(ctx, batch, parentInstance, element, *instance.ParentProcessExecutionToken, true)
	if err != nil {
		return errors.Join(newEngineErrorf("failed to handle simple transition for call activity: %s", instance.ParentProcessExecutionToken.ElementId), err)
	}

	for _, tok := range tokens {
		batch.SaveToken(ctx, tok)
	}

	err = batch.SaveProcessInstance(ctx, *parentInstance)
	if err != nil {
		return fmt.Errorf("failed to save updated parent process instance: %w", err)
	}

<<<<<<< HEAD
	shouldContinue, err := engine.shouldCallActivityContinue(parentInstance, element)
	if err != nil {
		return err
	}
	if shouldContinue {
=======
	finished, err := engine.isMultiInstanceFinished(parentInstance, element)
	if err != nil {
		return err
	}
	if finished {
>>>>>>> dc5259fe
		batch.AddPostFlushAction(ctx, func() {
			go func() {
				err = engine.runProcessInstance(ctx, parentInstance, tokens)
				if err != nil {
					engine.logger.Error("failed to continue with parent process instance: %w", err)
				}
			}()
		})
	}

	return nil
}<|MERGE_RESOLUTION|>--- conflicted
+++ resolved
@@ -72,15 +72,6 @@
 		return fmt.Errorf("failed to propagate variables to parent: %w", err)
 	}
 
-<<<<<<< HEAD
-	// unblock token of the parent
-	//ppi, err = engine.persistence.FindProcessInstanceByKey(ctx, instance.ParentProcessExecutionToken.ProcessInstanceKey)
-	//if err != nil {
-	//	return fmt.Errorf("failed to find parent process instance %d", instance.ParentProcessExecutionToken.ProcessInstanceKey)
-	//}
-
-=======
->>>>>>> dc5259fe
 	element = ppi.Definition.Definitions.Process.GetFlowNodeById(instance.ParentProcessExecutionToken.ElementId)
 
 	tokens, err := engine.handleActivityCompletion(ctx, batch, parentInstance, element, *instance.ParentProcessExecutionToken, true)
@@ -97,19 +88,11 @@
 		return fmt.Errorf("failed to save updated parent process instance: %w", err)
 	}
 
-<<<<<<< HEAD
-	shouldContinue, err := engine.shouldCallActivityContinue(parentInstance, element)
-	if err != nil {
-		return err
-	}
-	if shouldContinue {
-=======
 	finished, err := engine.isMultiInstanceFinished(parentInstance, element)
 	if err != nil {
 		return err
 	}
 	if finished {
->>>>>>> dc5259fe
 		batch.AddPostFlushAction(ctx, func() {
 			go func() {
 				err = engine.runProcessInstance(ctx, parentInstance, tokens)
