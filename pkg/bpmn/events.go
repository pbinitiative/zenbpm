package bpmn

import (
	"context"
	"errors"
	"fmt"
	"time"

	"github.com/pbinitiative/zenbpm/pkg/bpmn/runtime"
	"github.com/pbinitiative/zenbpm/pkg/storage"

	"github.com/pbinitiative/zenbpm/pkg/bpmn/model/bpmn20"
)

// PublishMessageForInstance publishes a message with a given name and also adds variables to the process instance, which fetches this event
func (engine *Engine) PublishMessageForInstance(ctx context.Context, processInstanceKey int64, messageName string, variables map[string]interface{}) error {
	subs, err := engine.persistence.FindProcessInstanceMessageSubscriptions(ctx, processInstanceKey, runtime.ActivityStateActive)
	if err != nil {
		return errors.Join(newEngineErrorf("failed to find subscriptions for instance: %d", processInstanceKey), err)
	}
	instance, err := engine.FindProcessInstance(processInstanceKey)
	if err != nil {
		return errors.Join(newEngineErrorf("no process instance with key: %d", processInstanceKey), err)
	}

	message := runtime.MessageSubscription{}
	for _, mes := range subs {
		if mes.Name == messageName {
			message = mes
			break
		}
	}
	if message.Name == "" {
		engine.logger.Debug(fmt.Sprintf("no message subscription found with name: %s", messageName))
		return nil
	}
	batch := engine.persistence.NewBatch()

	// Token points either to message listener or event based gateway
	pd := instance.Definition.Definitions.Process
	node := pd.GetFlowNodeById(message.Token.ElementId)
	switch nodeT := node.(type) {
	case *bpmn20.TEventBasedGateway:
		tokens, err := engine.publishEventOnEventGateway(ctx, batch, nodeT, message, &instance, variables)
		if err != nil {
			return newEngineErrorf("failed to publish message %s to event gateway in instance %d. Unexpected node type %T", messageName, processInstanceKey, nodeT)
		}
		batch.Flush(ctx)
		return engine.runProcessInstance(ctx, &instance, tokens)
	case *bpmn20.TIntermediateCatchEvent:
		tokens, err := engine.publishMessageOnListener(ctx, batch, nodeT, &message, &instance, variables)
		if err != nil {
			errBatch := engine.persistence.NewBatch()
			message.MessageState = runtime.ActivityStateFailed
			errBatch.SaveMessageSubscription(ctx, message)
			instance.State = runtime.ActivityStateFailed
			errBatch.SaveProcessInstance(ctx, instance)
			if err := errBatch.Flush(ctx); err != nil {
				engine.logger.Error("Failed to save failed message subscription", "msg", message, "err", err)
			}
			return errors.Join(newEngineErrorf("failed to publish message %s to listener in instance %d. ", messageName, processInstanceKey), err)
		}
		batch.Flush(ctx)
		return engine.runProcessInstance(ctx, &instance, tokens)
	default:
		msg := fmt.Sprintf("failed to publish message %s to instance %d. Unexpected node type %T", messageName, processInstanceKey, nodeT)
		engine.logger.Error(msg)
		return &BpmnEngineError{Msg: msg}
	}

	// TODO: create something for processing events from API, needs to be able to add tokens to currently running instances or add instance to queue for processing with token updated by API
	// we need to check if token has any more events waiting
	// if so we need to handle interrupting/non interrupting boundary events
}

func (engine *Engine) publishMessageOnListener(ctx context.Context, batch storage.Batch, listener *bpmn20.TIntermediateCatchEvent, message *runtime.MessageSubscription, instance *runtime.ProcessInstance, variables map[string]interface{}) ([]runtime.ExecutionToken, error) {
	token := message.Token
	message.MessageState = runtime.ActivityStateCompleted
	err := batch.SaveMessageSubscription(ctx, *message)
	if err != nil {
		return nil, fmt.Errorf("failed to save message subscription %s on instance %d: %w", message.Name, instance.Key, err)
	}

	vars := runtime.NewVariableHolderForPropagation(&instance.VariableHolder, variables)
	err = propagateProcessInstanceVariables(&vars, listener.Output)
	if err != nil {
		return nil, fmt.Errorf("failed to propagate variables to process instance %d: %w", instance.Key, err)
	}
	err = batch.SaveProcessInstance(ctx, *instance)
	if err != nil {
		return nil, fmt.Errorf("failed to save changes to process instance %d: %w", instance.Key, err)
	}

	tokens, err := engine.handleSimpleTransition(ctx, batch, instance, listener, token)
	if err != nil {
		return nil, fmt.Errorf("failed to process MessageSubscription flow transition %s: %w", listener.GetId(), err)
	}
	return tokens, nil
}

type GatewayEvent interface {
	GetId() string
	GetKey() int64
	GatewayEvent()
}

// publishEventOnEventGateway currently supports gateway events:
// runtime.MessageSubscription
// runtime.Timer
func (engine *Engine) publishEventOnEventGateway(ctx context.Context, batch storage.Batch, gateway *bpmn20.TEventBasedGateway, event GatewayEvent, instance *runtime.ProcessInstance, variables map[string]interface{}) ([]runtime.ExecutionToken, error) {
	outgoing := gateway.GetOutgoingAssociation()
	var catchEvent *bpmn20.TIntermediateCatchEvent
	for _, flow := range outgoing {
		if flow.GetTargetRef().GetId() != event.GetId() {
			continue
		}
		e := flow.GetTargetRef().(*bpmn20.TIntermediateCatchEvent)
		_, isMessage := e.EventDefinition.(bpmn20.TMessageEventDefinition)
		_, isTimer := e.EventDefinition.(bpmn20.TTimerEventDefinition)
		isMessageOrTimer := isMessage || isTimer
		if !isMessageOrTimer {
			continue
		}
		catchEvent = e
	}
	if catchEvent == nil {
		return nil, nil
	}
	var token runtime.ExecutionToken
	switch catchEvent.EventDefinition.(type) {
	case bpmn20.TMessageEventDefinition:
		message := event.(runtime.MessageSubscription)
		message.MessageState = runtime.ActivityStateCompleted
		batch.SaveMessageSubscription(ctx, message)
		token = message.Token
		vars := runtime.NewVariableHolder(&instance.VariableHolder, variables)
		propagateProcessInstanceVariables(&vars, catchEvent.Output)
		instance.VariableHolder = vars
		err := batch.SaveProcessInstance(ctx, *instance)
		if err != nil {
			return nil, fmt.Errorf("failed to save changes to process instance %d: %w", instance.Key, err)
		}
	case bpmn20.TTimerEventDefinition:
		timer := event.(runtime.Timer)
		timer.TimerState = runtime.TimerStateTriggered
		batch.SaveTimer(ctx, timer)
		token = timer.Token
	}
	// cancel all the subs on the gateway
	msubs, err := engine.persistence.FindTokenMessageSubscriptions(ctx, token.Key, runtime.ActivityStateActive)
	if err != nil {
		return nil, fmt.Errorf("failed to find message subscriptions to cancel for token %+v", token.Key)
	}
	for _, sub := range msubs {
		if event.GetKey() == sub.ElementInstanceKey {
			continue
		}
		sub.MessageState = runtime.ActivityStateTerminated
		batch.SaveMessageSubscription(ctx, sub)
	}
	tsubs, err := engine.persistence.FindTokenActiveTimerSubscriptions(ctx, token.Key)
	if err != nil {
		return nil, fmt.Errorf("failed to find timer subscriptions to cancel for token %+v", token.Key)
	}
<<<<<<< HEAD
	for _, sub := range tsubs {
		if event.GetKey() == sub.ElementInstanceKey {
			continue
		}
		sub.TimerState = runtime.TimerStateCancelled
		engine.timerManager.removeTimer(sub)
		batch.SaveTimer(ctx, sub)
	}
	tokens, err := engine.handleSimpleTransition(ctx, instance, catchEvent, token)
=======

	tokens, err := engine.handleSimpleTransition(ctx, batch, instance, event, token)
>>>>>>> b8d38aad
	if err != nil {
		return nil, fmt.Errorf("failed to process gateway event flow transition %s: %w", event.GetId(), err)
	}

	return tokens, nil
}

func (engine *Engine) createIntermediateMessageCatchEvent(
	ctx context.Context,
	messageWriter storage.MessageStorageWriter,
	instance *runtime.ProcessInstance,
	ice *bpmn20.TIntermediateCatchEvent,
	token runtime.ExecutionToken,
) (runtime.ExecutionToken, error) {
	// TODO: handle input variables
	ms, err := engine.createMessageSubscription(instance, ice)
	if err != nil {
		token.State = runtime.TokenStateFailed
		return token, fmt.Errorf("failed to create intermediate message event: %w", err)
	}
	ms.Token = token
	err = messageWriter.SaveMessageSubscription(ctx, ms)
	if err != nil {
		token.State = runtime.TokenStateFailed
		return token, fmt.Errorf("failed to save new message subscription %+v: %w", ms, err)
	}
	token.State = runtime.TokenStateWaiting
	return token, nil
}

func (engine *Engine) createMessageSubscription(instance *runtime.ProcessInstance, ice *bpmn20.TIntermediateCatchEvent) (runtime.MessageSubscription, error) {
	messageDef := ice.EventDefinition.(bpmn20.TMessageEventDefinition)
	message, err := instance.Definition.Definitions.GetMessageByRef(messageDef.MessageRef)
	if err != nil {
		return runtime.MessageSubscription{}, fmt.Errorf("failed to create message subscription: %w", err)
	}

	ms := runtime.MessageSubscription{
		ElementId:            ice.Id,
		ElementInstanceKey:   engine.generateKey(),
		ProcessDefinitionKey: instance.Definition.Key,
		ProcessInstanceKey:   instance.GetInstanceKey(),
		Name:                 message.Name,
		CreatedAt:            time.Now(),
		MessageState:         runtime.ActivityStateActive,
	}
	return ms, nil
}

func (engine *Engine) handleIntermediateThrowEvent(ctx context.Context, batch storage.Batch, instance *runtime.ProcessInstance, ite *bpmn20.TIntermediateThrowEvent, currentToken runtime.ExecutionToken) ([]runtime.ExecutionToken, error) {
	switch ed := ite.EventDefinition.(type) {
	case bpmn20.TMessageEventDefinition:
		activityResult, err := engine.createInternalTask(ctx, batch, instance, &ed, currentToken)
		if err != nil {
			currentToken.State = runtime.TokenStateFailed
			return []runtime.ExecutionToken{currentToken}, fmt.Errorf("failed to process MessageThrowEvent %d: %w", currentToken.ElementInstanceKey, err)
		}
		switch activityResult {
		case runtime.ActivityStateActive:
			currentToken.State = runtime.TokenStateWaiting
			return []runtime.ExecutionToken{currentToken}, nil
		case runtime.ActivityStateCompleted:
			tokens, err := engine.handleSimpleTransition(ctx, batch, instance, ite, currentToken)
			if err != nil {
				return []runtime.ExecutionToken{currentToken}, fmt.Errorf("failed to process MessageThrowEvent flow transition %d: %w", currentToken.ElementInstanceKey, err)
			}
			return tokens, nil
		default:
			panic(fmt.Sprintf("unexpected activity state in handling MessageThrowEvent %s", activityResult))
		}

	case bpmn20.TLinkEventDefinition:
		token, err := engine.handleIntermediateThrowLinkEvent(ctx, instance, ite, currentToken)
		if err != nil {
			return nil, fmt.Errorf("failed to handle IntermediateThrowLinkEvent: %w", err)
		}
		return []runtime.ExecutionToken{token}, nil
	default:
		panic(fmt.Sprintf("unhandled type for IntermediateThrowEvent EventDefinition: %T", ed))
	}
}<|MERGE_RESOLUTION|>--- conflicted
+++ resolved
@@ -162,7 +162,6 @@
 	if err != nil {
 		return nil, fmt.Errorf("failed to find timer subscriptions to cancel for token %+v", token.Key)
 	}
-<<<<<<< HEAD
 	for _, sub := range tsubs {
 		if event.GetKey() == sub.ElementInstanceKey {
 			continue
@@ -171,11 +170,7 @@
 		engine.timerManager.removeTimer(sub)
 		batch.SaveTimer(ctx, sub)
 	}
-	tokens, err := engine.handleSimpleTransition(ctx, instance, catchEvent, token)
-=======
-
-	tokens, err := engine.handleSimpleTransition(ctx, batch, instance, event, token)
->>>>>>> b8d38aad
+	tokens, err := engine.handleSimpleTransition(ctx, batch, instance, catchEvent, token)
 	if err != nil {
 		return nil, fmt.Errorf("failed to process gateway event flow transition %s: %w", event.GetId(), err)
 	}
