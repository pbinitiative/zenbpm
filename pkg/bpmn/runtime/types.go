package runtime

import (
	"fmt"
	"time"

	"github.com/pbinitiative/zenbpm/pkg/bpmn/model/bpmn20"
)

type ProcessDefinition struct {
	BpmnProcessId    string              // The ID as defined in the BPMN file
	Version          int32               // A version of the process, default=1, incremented, when another process with the same ID is loaded
	Key              int64               // The engines key for this given process with version
	Definitions      bpmn20.TDefinitions // parsed file content
	BpmnData         string              // the raw source data, compressed and encoded via ascii85
	BpmnResourceName string              // some name for the resource
	BpmnChecksum     [16]byte            // internal checksum to identify different versions
}

type CatchEvent struct {
	Name       string
	CaughtAt   time.Time
	IsConsumed bool
	Variables  map[string]interface{}
}

type ProcessInstance struct {
	Definition                  *ProcessDefinition
	Key                         int64
	VariableHolder              VariableHolder
	CreatedAt                   time.Time
	State                       ActivityState
	ParentProcessExecutionToken *ExecutionToken
}

func (pi *ProcessInstance) GetProcessInfo() *ProcessDefinition {
	return pi.Definition
}

func (pi *ProcessInstance) GetInstanceKey() int64 {
	return pi.Key
}

func (pi *ProcessInstance) GetVariable(key string) interface{} {
	return pi.VariableHolder.GetVariable(key)
}

func (pi *ProcessInstance) SetVariable(key string, value interface{}) {
	pi.VariableHolder.SetVariable(key, value)
}

func (pi *ProcessInstance) GetCreatedAt() time.Time {
	return pi.CreatedAt
}

// GetState returns one of [ Ready, Active, Completed, Failed ]
func (pi *ProcessInstance) GetState() ActivityState {
	return pi.State
}

// ActivityState as per BPMN 2.0 spec, section 13.2.2 Activity, page 428, State diagram:
//
//	              (Inactive)
//	                  O
//	                  |
//	A Token           v
//	Arrives        ┌─────┐
//	               │Ready│
//	               └─────┘
//	                  v         Activity Interrupted             An Alternative Path For
//	                  O -------------------------------------->O----------------------------+
//	Data InputSet     v                                        | Event Gateway Selected     |
//	Available     ┌──────┐                         Interrupting|                            |
//	              │Active│                         Event       |                            |
//	              └──────┘                                     |                            v
//	                  v         Activity Interrupted           v An Alternative Path For┌─────────┐
//	                  O -------------------------------------->O ---------------------->│Withdrawn│
//	Activity's work   v                                        | Event Gateway Selected └─────────┘
//	completed     ┌──────────┐                     Interrupting|                            |
//	              │Completing│                     Event       |                 The Process|
//	              └──────────┘                                 |                 Ends       |
//	                  v         Activity Interrupted           v  Non-Error                 |
//	Completing        O -------------------------------------->O--------------+             |
//	Requirements Done v                                  Error v              v             |
//	Assignments   ┌─────────┐                              ┌───────┐       ┌───────────┐    |
//	Completed     │Completed│                              │Failing│       │Terminating│    |
//	              └─────────┘                              └───────┘       └───────────┘    |
//	                  v  Compensation ┌────────────┐          v               v             |
//	                  O ------------->│Compensating│          O <-------------O Terminating |
//	                  |  Occurs       └────────────┘          v               v Requirements Done
//	      The Process |         Compensation v   Compensation  |           ┌──────────┐     |
//	      Ends        |       +--------------O----------------/|\--------->│Terminated│     |
//	                  |       | Completes    |   Interrupted   |           └──────────┘     |
//	                  |       v              |                 v              |             |
//	                  | ┌───────────┐        |Compensation┌──────┐            |             |
//	                  | │Compensated│        +----------->│Failed│            |             |
//	                  | └─────┬─────┘         Failed      └──────┘            |             |
//	                  |       |                               |               |             |
//	                  v      / The Process Ends               / Process Ends /              |
//	                  O<--------------------------------------------------------------------+
//	             (Closed)
type ActivityState int

//go:generate go tool stringer -type=ActivityState

const (
	_ ActivityState = iota
	ActivityStateActive
	ActivityStateCompensated
	ActivityStateCompensating
	ActivityStateCompleted
	ActivityStateCompleting
	ActivityStateFailed
	ActivityStateFailing
	ActivityStateReady
	ActivityStateTerminated
	ActivityStateTerminating
	ActivityStateWithdrawn
)

type MessageSubscription struct {
	ElementId            string
	ElementInstanceKey   int64
	ProcessDefinitionKey int64
	ProcessInstanceKey   int64
	Name                 string
	MessageState         ActivityState
	CreatedAt            time.Time
	Token                ExecutionToken
}

func (m MessageSubscription) EqualTo(m2 MessageSubscription) bool {
	if m.ElementId == m2.ElementId &&
		m.ElementInstanceKey == m2.ElementInstanceKey &&
		m.ProcessDefinitionKey == m2.ProcessDefinitionKey &&
		m.ProcessInstanceKey == m2.ProcessInstanceKey &&
		m.Name == m2.Name &&
		m.MessageState == m2.MessageState &&
		m.CreatedAt.Truncate(time.Millisecond).Equal(m2.CreatedAt.Truncate(time.Millisecond)) {
		return true
	}
	return false
}

func (m MessageSubscription) GetKey() int64 {
	return m.ElementInstanceKey
}

func (m MessageSubscription) GetState() ActivityState {
	return m.MessageState
}

//go:generate go tool stringer -type=TimerState
type TimerState int

const (
	_ TimerState = iota
	TimerStateCreated
	TimerStateTriggered
	TimerStateCancelled
)

// Timer is created, when a process instance reaches a Timer Intermediate Message Event.
// The logic is simple: CreatedAt + Duration = DueAt
// The TimerState is one of [ TimerCreated, TimerTriggered, TimerCancelled ]
type Timer struct {
	ElementId            string
	Key                  int64
	ProcessDefinitionKey int64
	ProcessInstanceKey   int64
	TimerState           TimerState
	CreatedAt            time.Time
	DueAt                time.Time
	Duration             time.Duration
	Token                ExecutionToken
	BaseElement          bpmn20.FlowNode // Deprecated: FIXME, should not be public, nor serialized
}

func (t Timer) GetKey() int64 {
	return t.Key
}

func (t Timer) EqualTo(t2 Timer) bool {
	if t.Key == t2.Key &&
		t.ElementId == t2.ElementId &&
		t.ProcessDefinitionKey == t2.ProcessDefinitionKey &&
		t.TimerState == t2.TimerState &&
		t.CreatedAt.Truncate(time.Millisecond).Equal(t2.CreatedAt.Truncate(time.Millisecond)) &&
		t.DueAt.Truncate(time.Millisecond).Equal(t2.DueAt.Truncate(time.Millisecond)) &&
		t.Duration == t2.Duration {
		return true
	}
	return false
}

func (t Timer) GetState() ActivityState {
	switch t.TimerState {
	case TimerStateCreated:
		return ActivityStateActive
	case TimerStateTriggered:
		return ActivityStateCompleted
	case TimerStateCancelled:
		return ActivityStateWithdrawn
	}
	panic(fmt.Sprintf("[invariant check] missing mapping for timer state=%s", t.TimerState))
}

func (t Timer) Element() bpmn20.FlowNode {
	return t.BaseElement
}

type Activity interface {
	GetKey() int64
	GetState() ActivityState
	Element() bpmn20.FlowNode
}

type Job struct {
	ElementId          string
	ElementInstanceKey int64
	ProcessInstanceKey int64
	Key                int64
	State              ActivityState
	Type               string
	Variables          map[string]any
	CreatedAt          time.Time
	Token              ExecutionToken
}

func (j Job) GetKey() int64 {
	return j.Key
}

func (j Job) GetState() ActivityState {
	return j.State
}

//go:generate go tool stringer -type=TokenState
type TokenState int

const (
	_ TokenState = iota
	TokenStateRunning
	TokenStateWaiting
	TokenStateCompleted
	TokenStateCanceled
	TokenStateFailed
)

// ExecutionToken represents one processing step in the engine.
// Engine assumes that:
//   - when an instance of the token hits parallel gateway it is completed and new tokens are created for each fork
//
// https://github.com/pbinitiative/zenbpm/issues/110
type ExecutionToken struct {
	Key                int64
	ElementInstanceKey int64
	ElementId          string
	ProcessInstanceKey int64
	State              TokenState
}

<<<<<<< HEAD
// Incident represent an incident that happened in process execution
type Incident struct {
	Key                int64
	ElementInstanceKey int64
	ElementId          string
	ProcessInstanceKey int64
	Message            string
	CreatedAt          time.Time
	ResolvedAt         *time.Time
	Token              ExecutionToken
=======
type FlowElementHistoryItem struct {
	Key                int64
	ProcessInstanceKey int64
	ElementId          string
	CreatedAt          time.Time
>>>>>>> f6d1450e
}<|MERGE_RESOLUTION|>--- conflicted
+++ resolved
@@ -260,7 +260,13 @@
 	State              TokenState
 }
 
-<<<<<<< HEAD
+type FlowElementHistoryItem struct {
+	Key                int64
+	ProcessInstanceKey int64
+	ElementId          string
+	CreatedAt          time.Time
+}
+
 // Incident represent an incident that happened in process execution
 type Incident struct {
 	Key                int64
@@ -271,11 +277,4 @@
 	CreatedAt          time.Time
 	ResolvedAt         *time.Time
 	Token              ExecutionToken
-=======
-type FlowElementHistoryItem struct {
-	Key                int64
-	ProcessInstanceKey int64
-	ElementId          string
-	CreatedAt          time.Time
->>>>>>> f6d1450e
 }