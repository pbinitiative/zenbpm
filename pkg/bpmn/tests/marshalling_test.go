--- conflicted
+++ resolved
@@ -1,11 +1,8 @@
 package tests
 
 import (
-<<<<<<< HEAD
 	"github.com/pbinitiative/zenbpm/pkg/bpmn/model/bpmn20"
-=======
 	"github.com/pbinitiative/zenbpm/pkg/storage"
->>>>>>> 887a50a3
 	"os"
 	"testing"
 	"time"
