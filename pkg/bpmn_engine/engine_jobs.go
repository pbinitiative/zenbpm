--- conflicted
+++ resolved
@@ -90,14 +90,10 @@
 			ElementId:                job.ElementId,
 			CreatedAt:                job.CreatedAt,
 		}
-<<<<<<< HEAD
 		if err := state.evalInput(instance, job); err != nil {
 			job.State = activity.Failed
 			return false
 		}
-=======
-
->>>>>>> 82defaed
 		// TODO retries ...
 		state.handlers[id](activatedJob)
 		if err := state.evalOutput(instance, job); err != nil {
