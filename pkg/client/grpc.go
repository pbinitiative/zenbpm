package client

import (
	"context"
	"encoding/json"
	"fmt"
	"io"
	"log/slog"

	"github.com/pbinitiative/zenbpm/pkg/client/proto"
	"google.golang.org/grpc"
	"google.golang.org/grpc/metadata"
)

const (
	MetadataClientID string = "client_id"
)

type WorkerFunc func(ctx context.Context, job *proto.WaitingJob) (map[string]any, error)

type Worker struct {
	jobTypes []string
	f        WorkerFunc
	ctx      context.Context
	stream   grpc.BidiStreamingClient[proto.JobStreamRequest, proto.JobStreamResponse]
	logger   Logger
	clientID string
}

type Grpc struct {
	conn   *grpc.ClientConn
	Client proto.ZenBpmClient
	logger Logger
}

func NewGrpc(conn *grpc.ClientConn) *Grpc {
	client := proto.NewZenBpmClient(conn)
	return &Grpc{
		conn:   conn,
		Client: client,
		logger: &DefLogger{
			logger: slog.Default(),
		},
	}
}

func (c *Grpc) WithLogger(logger Logger) *Grpc {
	c.logger = logger
	return c
}

func (c *Grpc) RegisterWorker(ctx context.Context, clientID string, f WorkerFunc, jobTypes ...string) (*Worker, error) {
	worker := &Worker{
		jobTypes: jobTypes,
		f:        f,
		ctx:      ctx,
		logger:   c.logger,
		clientID: clientID,
	}
	md := metadata.New(map[string]string{
		MetadataClientID: clientID,
	})
	ctx = metadata.NewOutgoingContext(ctx, md)
	stream, err := c.Client.JobStream(ctx)
	if err != nil {
		return worker, fmt.Errorf("failed to open stream: %w", err)
	}
	worker.stream = stream
	for _, jobType := range jobTypes {
		err = worker.AddJobSubscription(jobType)
		if err != nil {
			return nil, fmt.Errorf("failed to subscribe worker to job type %s: %w", jobType, err)
		}
	}
	go worker.performWork()
	return worker, nil
}

func (w *Worker) performWork() {
	for {
		jobToComplete, err := w.stream.Recv()
		if err == io.EOF {
			return
		}
		if err != nil {
			w.logger.Error(fmt.Sprintf("Failed to receive message from stream: %s", err))
			// TODO try reconnecting
			return
		}
		vars, err := w.f(w.stream.Context(), jobToComplete.Job)
		if err != nil {
			err = w.stream.Send(&proto.JobStreamRequest{
<<<<<<< HEAD
				Request: &proto.JobStreamRequest_Fail{
					Fail: &proto.StreamFailRequest{
						Key:     jobToComplete.Job.Key,
						Message: fmt.Sprintf("failed to complete job: %s", err),
					},
				},
			})
			if err != nil {
				w.logger.Error(fmt.Sprintf("failed to inform server about failed job: %s", err))
				continue
			}
=======
				// Request: nil, // TODO: add fail message
			})
			if err != nil {
				w.logger.Error(fmt.Sprintf("failed to inform server about failed job: %s", err))
			}
			continue
		}
		varsMarshaled, err := json.Marshal(vars)
		if err != nil {
			w.logger.Error(fmt.Sprintf("failed to marshal variables from job result: %s", err))
			continue
		}
		err = w.stream.Send(&proto.JobStreamRequest{
			Request: &proto.JobStreamRequest_Complete{
				Complete: &proto.StreamCompleteRequest{
					Key:       jobToComplete.Job.Key,
					Variables: varsMarshaled,
				},
			},
		})
		if err != nil {
			w.logger.Error(fmt.Sprintf("failed to complete job %d: %s", jobToComplete.Job.Key, err))
			continue
>>>>>>> c0edab3f
		}

		varsMarshaled, err := json.Marshal(vars)
		if err != nil {
			w.logger.Error(fmt.Sprintf("failed to marshal variables from job result: %s", err))
		}
		err = w.stream.Send(&proto.JobStreamRequest{
			Request: &proto.JobStreamRequest_Complete{
				Complete: &proto.StreamCompleteRequest{
					Key:       jobToComplete.Job.Key,
					Variables: varsMarshaled,
				},
			},
		})
		if err != nil {
			w.logger.Error(fmt.Sprintf("failed to complete job %d: %s", jobToComplete.Job.Key, err))
			continue
		}
	}
}

func (w *Worker) AddJobSubscription(jobType string) error {
	err := w.stream.Send(&proto.JobStreamRequest{
		Request: &proto.JobStreamRequest_Subscription{
			Subscription: &proto.StreamSubscriptionRequest{
				JobType: jobType,
				Type:    proto.StreamSubscriptionRequest_TYPE_SUBSCRIBE,
			},
		},
	})
	if err != nil {
		return fmt.Errorf("failed to add worker subscription: %w", err)
	}
	return nil
}

func (w *Worker) RemoveJobSubscription(jobType string) error {
	err := w.stream.Send(&proto.JobStreamRequest{
		Request: &proto.JobStreamRequest_Subscription{
			Subscription: &proto.StreamSubscriptionRequest{
				JobType: jobType,
				Type:    proto.StreamSubscriptionRequest_TYPE_UNSUBSCRIBE,
			},
		},
	})
	if err != nil {
		return fmt.Errorf("failed to add worker subscription: %w", err)
	}
	return nil
}<|MERGE_RESOLUTION|>--- conflicted
+++ resolved
@@ -90,20 +90,12 @@
 		vars, err := w.f(w.stream.Context(), jobToComplete.Job)
 		if err != nil {
 			err = w.stream.Send(&proto.JobStreamRequest{
-<<<<<<< HEAD
 				Request: &proto.JobStreamRequest_Fail{
 					Fail: &proto.StreamFailRequest{
 						Key:     jobToComplete.Job.Key,
 						Message: fmt.Sprintf("failed to complete job: %s", err),
 					},
 				},
-			})
-			if err != nil {
-				w.logger.Error(fmt.Sprintf("failed to inform server about failed job: %s", err))
-				continue
-			}
-=======
-				// Request: nil, // TODO: add fail message
 			})
 			if err != nil {
 				w.logger.Error(fmt.Sprintf("failed to inform server about failed job: %s", err))
@@ -114,24 +106,6 @@
 		if err != nil {
 			w.logger.Error(fmt.Sprintf("failed to marshal variables from job result: %s", err))
 			continue
-		}
-		err = w.stream.Send(&proto.JobStreamRequest{
-			Request: &proto.JobStreamRequest_Complete{
-				Complete: &proto.StreamCompleteRequest{
-					Key:       jobToComplete.Job.Key,
-					Variables: varsMarshaled,
-				},
-			},
-		})
-		if err != nil {
-			w.logger.Error(fmt.Sprintf("failed to complete job %d: %s", jobToComplete.Job.Key, err))
-			continue
->>>>>>> c0edab3f
-		}
-
-		varsMarshaled, err := json.Marshal(vars)
-		if err != nil {
-			w.logger.Error(fmt.Sprintf("failed to marshal variables from job result: %s", err))
 		}
 		err = w.stream.Send(&proto.JobStreamRequest{
 			Request: &proto.JobStreamRequest_Complete{
