--- conflicted
+++ resolved
@@ -6,14 +6,6 @@
 	AttributeProcessId          = Prefix + "process-id"
 
 	AttributeProcessDefinitionKey = Prefix + "definition-key"
-<<<<<<< HEAD
-	AttributeElementId            = Prefix + "element-id"
-	AttributeElementKey           = Prefix + "element-key"
-	AttributeElementName          = Prefix + "element-name"
-	AttributeElementType          = Prefix + "element-type"
-	AttributeIncidentKey          = Prefix + "incident-key"
-	AttributeToken                = Prefix + "token-key"
-=======
 
 	AttributeToken = Prefix + "token-key"
 
@@ -22,8 +14,8 @@
 	AttributeElementName = Prefix + "element-name"
 	AttributeElementType = Prefix + "element-type"
 
-	AttributeJobKey = Prefix + "job-key"
->>>>>>> c463b8bc
+	AttributeJobKey      = Prefix + "job-key"
+	AttributeIncidentKey = Prefix + "incident-key"
 
 	SpanStatusToken = Prefix + "token-status"
 )