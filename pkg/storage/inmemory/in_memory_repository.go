--- conflicted
+++ resolved
@@ -14,15 +14,6 @@
 // Storage keeps process information in memory,
 // please use NewStorage to create a new object of this type.
 type Storage struct {
-<<<<<<< HEAD
-	DecisionDefinitions  map[int64]dmnruntime.DecisionDefinition
-	ProcessDefinitions   map[int64]bpmnruntime.ProcessDefinition
-	ProcessInstances     map[int64]bpmnruntime.ProcessInstance
-	MessageSubscriptions map[int64]bpmnruntime.MessageSubscription
-	Timers               map[int64]bpmnruntime.Timer
-	Jobs                 map[int64]bpmnruntime.Job
-	ExecutionTokens      map[int64]bpmnruntime.ExecutionToken
-=======
 	ProcessDefinitions   map[int64]runtime.ProcessDefinition
 	ProcessInstances     map[int64]runtime.ProcessInstance
 	MessageSubscriptions map[int64]runtime.MessageSubscription
@@ -31,7 +22,6 @@
 	ExecutionTokens      map[int64]runtime.ExecutionToken
 	FlowElementHistory   map[int64]runtime.FlowElementHistoryItem
 	Incidents            map[int64]runtime.Incident
->>>>>>> b8d38aad
 }
 
 func (mem *Storage) GenerateId() int64 {
@@ -40,15 +30,6 @@
 
 func NewStorage() *Storage {
 	return &Storage{
-<<<<<<< HEAD
-		DecisionDefinitions:  make(map[int64]dmnruntime.DecisionDefinition),
-		ProcessDefinitions:   make(map[int64]bpmnruntime.ProcessDefinition),
-		ProcessInstances:     make(map[int64]bpmnruntime.ProcessInstance),
-		MessageSubscriptions: make(map[int64]bpmnruntime.MessageSubscription),
-		Timers:               make(map[int64]bpmnruntime.Timer),
-		Jobs:                 make(map[int64]bpmnruntime.Job),
-		ExecutionTokens:      make(map[int64]bpmnruntime.ExecutionToken),
-=======
 		ProcessDefinitions:   make(map[int64]runtime.ProcessDefinition),
 		ProcessInstances:     make(map[int64]runtime.ProcessInstance),
 		MessageSubscriptions: make(map[int64]runtime.MessageSubscription),
@@ -57,7 +38,6 @@
 		ExecutionTokens:      make(map[int64]runtime.ExecutionToken),
 		FlowElementHistory:   make(map[int64]runtime.FlowElementHistoryItem),
 		Incidents:            make(map[int64]runtime.Incident),
->>>>>>> b8d38aad
 	}
 }
 
