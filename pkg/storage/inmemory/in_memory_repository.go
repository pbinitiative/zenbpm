package inmemory

import (
	"context"
	"errors"
	"math/rand"
	"slices"

	"github.com/pbinitiative/zenbpm/pkg/bpmn/runtime"
	"github.com/pbinitiative/zenbpm/pkg/storage"
)

// Storage keeps process information in memory,
// please use NewStorage to create a new object of this type.
type Storage struct {
	ProcessDefinitions   map[int64]runtime.ProcessDefinition
	ProcessInstances     map[int64]runtime.ProcessInstance
	MessageSubscriptions map[int64]runtime.MessageSubscription
	Timers               map[int64]runtime.Timer
	Jobs                 map[int64]runtime.Job
	ExecutionTokens      map[int64]runtime.ExecutionToken
<<<<<<< HEAD
	Incidents            map[int64]runtime.Incident
=======
	FlowElementHistory   map[int64]runtime.FlowElementHistoryItem
>>>>>>> f6d1450e
}

func (mem *Storage) GenerateId() int64 {
	return rand.Int63()
}

func NewStorage() *Storage {
	return &Storage{
		ProcessDefinitions:   make(map[int64]runtime.ProcessDefinition),
		ProcessInstances:     make(map[int64]runtime.ProcessInstance),
		MessageSubscriptions: make(map[int64]runtime.MessageSubscription),
		Timers:               make(map[int64]runtime.Timer),
		Jobs:                 make(map[int64]runtime.Job),
		ExecutionTokens:      make(map[int64]runtime.ExecutionToken),
<<<<<<< HEAD
		Incidents:            make(map[int64]runtime.Incident),
=======
		FlowElementHistory:   make(map[int64]runtime.FlowElementHistoryItem),
>>>>>>> f6d1450e
	}
}

var _ storage.Storage = &Storage{}

func (mem *Storage) NewBatch() storage.Batch {
	return &StorageBatch{
		db:        mem,
		stmtToRun: make([]func() error, 0, 10),
	}
}

var _ storage.ProcessDefinitionStorageReader = &Storage{}

func (mem *Storage) FindLatestProcessDefinitionById(ctx context.Context, processDefinitionId string) (runtime.ProcessDefinition, error) {
	var res runtime.ProcessDefinition
	found := false
	for _, def := range mem.ProcessDefinitions {
		if def.BpmnProcessId != processDefinitionId {
			continue
		}
		if res.Version != 0 && def.Version < res.Version {
			continue
		}
		found = true
		res = def
	}
	if !found {
		return res, storage.ErrNotFound
	}
	return res, nil
}

func (mem *Storage) FindProcessDefinitionByKey(ctx context.Context, processDefinitionKey int64) (runtime.ProcessDefinition, error) {
	res, ok := mem.ProcessDefinitions[processDefinitionKey]
	if !ok {
		return res, storage.ErrNotFound
	}
	return res, nil
}

func (mem *Storage) FindProcessDefinitionsById(ctx context.Context, processId string) ([]runtime.ProcessDefinition, error) {
	res := make([]runtime.ProcessDefinition, 0)
	for _, def := range mem.ProcessDefinitions {
		if def.BpmnProcessId != processId {
			continue
		}
		res = append(res, def)
	}
	slices.SortFunc(res, func(a, b runtime.ProcessDefinition) int {
		return int(a.Version - b.Version)
	})

	return res, nil
}

var _ storage.ProcessDefinitionStorageWriter = &Storage{}

func (mem *Storage) SaveProcessDefinition(ctx context.Context, definition runtime.ProcessDefinition) error {
	mem.ProcessDefinitions[definition.Key] = definition
	return nil
}

var _ storage.ProcessInstanceStorageReader = &Storage{}

func (mem *Storage) FindProcessInstanceByKey(ctx context.Context, processInstanceKey int64) (runtime.ProcessInstance, error) {
	res, ok := mem.ProcessInstances[processInstanceKey]
	if !ok {
		return res, storage.ErrNotFound
	}
	return res, nil
}

var _ storage.ProcessInstanceStorageWriter = &Storage{}

func (mem *Storage) SaveProcessInstance(ctx context.Context, processInstance runtime.ProcessInstance) error {
	mem.ProcessInstances[processInstance.Key] = processInstance
	return nil
}

var _ storage.TimerStorageReader = &Storage{}

func (mem *Storage) FindTimersByState(ctx context.Context, processInstanceKey int64, state runtime.TimerState) ([]runtime.Timer, error) {
	res := make([]runtime.Timer, 0)
	for _, timer := range mem.Timers {
		if timer.ProcessInstanceKey != processInstanceKey {
			continue
		}
		if timer.TimerState != state {
			continue
		}
		res = append(res, timer)
	}
	return res, nil
}

var _ storage.TimerStorageWriter = &Storage{}

func (mem *Storage) SaveTimer(ctx context.Context, timer runtime.Timer) error {
	mem.Timers[timer.GetKey()] = timer
	return nil
}

var _ storage.JobStorageReader = &Storage{}

func (mem *Storage) FindActiveJobsByType(ctx context.Context, jobType string) ([]runtime.Job, error) {
	res := make([]runtime.Job, 0)
	for _, job := range mem.Jobs {
		// TODO: uncomment once we have type
		// if job.Type != jobType{
		// 	continue
		// }
		res = append(res, job)
	}
	return res, nil
}

func (mem *Storage) FindJobByElementID(ctx context.Context, processInstanceKey int64, elementID string) (runtime.Job, error) {
	var res runtime.Job
	for _, job := range mem.Jobs {
		if job.ProcessInstanceKey != processInstanceKey {
			continue
		}
		if job.ElementId != elementID {
			continue
		}
		return job, nil
	}
	return res, storage.ErrNotFound
}

func (mem *Storage) FindJobByJobKey(ctx context.Context, jobKey int64) (runtime.Job, error) {
	var res runtime.Job
	res, ok := mem.Jobs[jobKey]
	if !ok {
		return res, storage.ErrNotFound
	}
	return res, nil
}

func (mem *Storage) FindPendingProcessInstanceJobs(ctx context.Context, processInstanceKey int64) ([]runtime.Job, error) {
	res := make([]runtime.Job, 0)
	for _, job := range mem.Jobs {
		if job.ProcessInstanceKey != processInstanceKey {
			continue
		}
		if job.GetState() != runtime.ActivityStateActive && job.GetState() != runtime.ActivityStateCompleting {
			continue
		}
		res = append(res, job)
	}
	return res, nil
}

var _ storage.JobStorageWriter = &Storage{}

func (mem *Storage) SaveJob(ctx context.Context, job runtime.Job) error {
	mem.Jobs[job.GetKey()] = job
	return nil
}

var _ storage.MessageStorageReader = &Storage{}

// FindTokenMessageSubscriptions implements storage.Storage.
func (mem *Storage) FindTokenMessageSubscriptions(ctx context.Context, tokenKey int64, state runtime.ActivityState) ([]runtime.MessageSubscription, error) {
	res := make([]runtime.MessageSubscription, 0)
	for _, sub := range mem.MessageSubscriptions {
		if sub.Token.Key == tokenKey {
			res = append(res, sub)
		}
	}
	return res, nil
}

func (mem *Storage) FindProcessInstanceMessageSubscriptions(ctx context.Context, processInstanceKey int64, state runtime.ActivityState) ([]runtime.MessageSubscription, error) {
	res := make([]runtime.MessageSubscription, 0)
	for _, sub := range mem.MessageSubscriptions {
		if sub.ProcessInstanceKey != processInstanceKey {
			continue
		}
		if sub.GetState() != state {
			continue
		}
		res = append(res, sub)
	}
	return res, nil
}

func (mem *Storage) FindIncidentByKey(ctx context.Context, key int64) (runtime.Incident, error) {
	var res runtime.Incident
	res, ok := mem.Incidents[key]
	if !ok {
		return res, storage.ErrNotFound
	}
	return res, nil
}

func (mem *Storage) FindIncidentsByProcessInstanceKey(ctx context.Context, processInstanceKey int64) ([]runtime.Incident, error) {
	res := make([]runtime.Incident, 0)
	for _, inc := range mem.Incidents {
		if inc.ProcessInstanceKey != processInstanceKey {
			continue
		}
		res = append(res, inc)
	}
	return res, nil
}

var _ storage.MessageStorageWriter = &Storage{}

func (mem *Storage) SaveMessageSubscription(ctx context.Context, subscription runtime.MessageSubscription) error {
	mem.MessageSubscriptions[subscription.GetKey()] = subscription
	return nil
}

var _ storage.TokenStorageReader = &Storage{}

// GetTokensForProcessInstance implements storage.TokenStorageReader.
func (mem *Storage) GetTokensForProcessInstance(ctx context.Context, processInstanceKey int64) ([]runtime.ExecutionToken, error) {
	res := make([]runtime.ExecutionToken, 0)
	for _, tok := range mem.ExecutionTokens {
		if tok.ProcessInstanceKey == processInstanceKey {
			res = append(res, tok)
		}
	}
	return res, nil
}

// GetActiveTokensForPartition implements storage.Storage.
func (mem *Storage) GetRunningTokens(ctx context.Context) ([]runtime.ExecutionToken, error) {
	activeTokens := make([]runtime.ExecutionToken, 0)
	for _, token := range mem.ExecutionTokens {
		if token.State == runtime.TokenStateRunning {
			activeTokens = append(activeTokens, token)
		}
	}
	return activeTokens, nil
}

var _ storage.TokenStorageWriter = &Storage{}

// SaveToken implements storage.Storage.
func (mem *Storage) SaveToken(ctx context.Context, token runtime.ExecutionToken) error {
	mem.ExecutionTokens[token.Key] = token
	return nil
}

<<<<<<< HEAD
func (mem *Storage) SaveIncident(ctx context.Context, incident runtime.Incident) error {
	mem.Incidents[incident.Key] = incident
=======
func (mem *Storage) SaveFlowElementHistory(ctx context.Context, historyItem runtime.FlowElementHistoryItem) error {
	mem.FlowElementHistory[historyItem.Key] = historyItem
>>>>>>> f6d1450e
	return nil
}

type StorageBatch struct {
	db        *Storage
	stmtToRun []func() error
}

var _ storage.Batch = &StorageBatch{}

// TODO: for now close just calls the functions
// in the future we want to actually execute this as one statement into memlite
func (b *StorageBatch) Flush(ctx context.Context) error {
	var joinErr error
	for _, stmt := range b.stmtToRun {
		err := stmt()
		if err != nil {
			joinErr = errors.Join(joinErr, err)
		}
	}
	if joinErr != nil {
		return joinErr
	}
	b.stmtToRun = make([]func() error, 0)
	return nil
}

var _ storage.ProcessDefinitionStorageWriter = &StorageBatch{}

func (b *StorageBatch) SaveProcessDefinition(ctx context.Context, definition runtime.ProcessDefinition) error {
	b.stmtToRun = append(b.stmtToRun, func() error {
		return b.db.SaveProcessDefinition(ctx, definition)
	})
	return nil
}

var _ storage.ProcessInstanceStorageWriter = &StorageBatch{}

func (b *StorageBatch) SaveProcessInstance(ctx context.Context, processInstance runtime.ProcessInstance) error {
	b.stmtToRun = append(b.stmtToRun, func() error {
		return b.db.SaveProcessInstance(ctx, processInstance)
	})
	return nil
}

var _ storage.TimerStorageWriter = &StorageBatch{}

func (b *StorageBatch) SaveTimer(ctx context.Context, timer runtime.Timer) error {
	b.stmtToRun = append(b.stmtToRun, func() error {
		return b.db.SaveTimer(ctx, timer)
	})
	return nil
}

var _ storage.JobStorageWriter = &StorageBatch{}

func (b *StorageBatch) SaveJob(ctx context.Context, job runtime.Job) error {
	b.stmtToRun = append(b.stmtToRun, func() error {
		return b.db.SaveJob(ctx, job)
	})
	return nil
}

var _ storage.MessageStorageWriter = &StorageBatch{}

func (b *StorageBatch) SaveMessageSubscription(ctx context.Context, subscription runtime.MessageSubscription) error {
	b.stmtToRun = append(b.stmtToRun, func() error {
		return b.db.SaveMessageSubscription(ctx, subscription)
	})
	return nil
}

var _ storage.TokenStorageWriter = &StorageBatch{}

func (b *StorageBatch) SaveToken(ctx context.Context, token runtime.ExecutionToken) error {
	b.stmtToRun = append(b.stmtToRun, func() error {
		return b.db.SaveToken(ctx, token)
	})
	return nil
}

<<<<<<< HEAD
func (b *StorageBatch) SaveIncident(ctx context.Context, incident runtime.Incident) error {
	b.stmtToRun = append(b.stmtToRun, func() error {
		return b.db.SaveIncident(ctx, incident)
=======
func (b *StorageBatch) SaveFlowElementHistory(ctx context.Context, historyItem runtime.FlowElementHistoryItem) error {
	b.stmtToRun = append(b.stmtToRun, func() error {
		return b.db.SaveFlowElementHistory(ctx, historyItem)
>>>>>>> f6d1450e
	})
	return nil
}<|MERGE_RESOLUTION|>--- conflicted
+++ resolved
@@ -19,11 +19,8 @@
 	Timers               map[int64]runtime.Timer
 	Jobs                 map[int64]runtime.Job
 	ExecutionTokens      map[int64]runtime.ExecutionToken
-<<<<<<< HEAD
+	FlowElementHistory   map[int64]runtime.FlowElementHistoryItem
 	Incidents            map[int64]runtime.Incident
-=======
-	FlowElementHistory   map[int64]runtime.FlowElementHistoryItem
->>>>>>> f6d1450e
 }
 
 func (mem *Storage) GenerateId() int64 {
@@ -38,11 +35,8 @@
 		Timers:               make(map[int64]runtime.Timer),
 		Jobs:                 make(map[int64]runtime.Job),
 		ExecutionTokens:      make(map[int64]runtime.ExecutionToken),
-<<<<<<< HEAD
+		FlowElementHistory:   make(map[int64]runtime.FlowElementHistoryItem),
 		Incidents:            make(map[int64]runtime.Incident),
-=======
-		FlowElementHistory:   make(map[int64]runtime.FlowElementHistoryItem),
->>>>>>> f6d1450e
 	}
 }
 
@@ -290,13 +284,13 @@
 	return nil
 }
 
-<<<<<<< HEAD
+func (mem *Storage) SaveFlowElementHistory(ctx context.Context, historyItem runtime.FlowElementHistoryItem) error {
+	mem.FlowElementHistory[historyItem.Key] = historyItem
+	return nil
+}
+
 func (mem *Storage) SaveIncident(ctx context.Context, incident runtime.Incident) error {
 	mem.Incidents[incident.Key] = incident
-=======
-func (mem *Storage) SaveFlowElementHistory(ctx context.Context, historyItem runtime.FlowElementHistoryItem) error {
-	mem.FlowElementHistory[historyItem.Key] = historyItem
->>>>>>> f6d1450e
 	return nil
 }
 
@@ -378,15 +372,16 @@
 	return nil
 }
 
-<<<<<<< HEAD
+func (b *StorageBatch) SaveFlowElementHistory(ctx context.Context, historyItem runtime.FlowElementHistoryItem) error {
+	b.stmtToRun = append(b.stmtToRun, func() error {
+		return b.db.SaveFlowElementHistory(ctx, historyItem)
+	})
+	return nil
+}
+
 func (b *StorageBatch) SaveIncident(ctx context.Context, incident runtime.Incident) error {
 	b.stmtToRun = append(b.stmtToRun, func() error {
 		return b.db.SaveIncident(ctx, incident)
-=======
-func (b *StorageBatch) SaveFlowElementHistory(ctx context.Context, historyItem runtime.FlowElementHistoryItem) error {
-	b.stmtToRun = append(b.stmtToRun, func() error {
-		return b.db.SaveFlowElementHistory(ctx, historyItem)
->>>>>>> f6d1450e
 	})
 	return nil
 }