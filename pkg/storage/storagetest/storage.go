package storagetest

import (
	"fmt"
	"reflect"
	"strings"
	"testing"
	"time"

	stdruntime "runtime"

	bpmnruntime "github.com/pbinitiative/zenbpm/pkg/bpmn/runtime"
	dmnruntime "github.com/pbinitiative/zenbpm/pkg/dmn/runtime"
	"github.com/pbinitiative/zenbpm/pkg/storage"
	"github.com/stretchr/testify/assert"
	"slices"
)

type StorageTestFunc func(s storage.Storage, t *testing.T) func(t *testing.T)

type StorageTester struct {
	processDefinition bpmnruntime.ProcessDefinition
	processInstance   bpmnruntime.ProcessInstance
}

func (st *StorageTester) GetTests() map[string]StorageTestFunc {
	tests := map[string]StorageTestFunc{}

	// all test functions need to be registered here
	functions := []StorageTestFunc{
		st.TestProcessDefinitionStorageWriter,
		st.TestProcessDefinitionStorageReader,
		st.TestProcessInstanceStorageWriter,
		st.TestProcessInstanceStorageReader,
		st.TestTimerStorageWriter,
		st.TestTimerStorageReader,
		st.TestJobStorageWriter,
		st.TestJobStorageReader,
		st.TestMessageStorageReader,
		st.TestMessageStorageWriter,
		st.TestTokenStorageReader,
		st.TestTokenStorageWriter,
		st.TestDecisionDefinitionStorageWriter,
		st.TestDecisionDefinitionStorageReader,
		st.TestSaveFlowElementHistoryWriter,
		st.TestIncidentStorageWriter,
		st.TestIncidentStorageReader,
	}

	for _, function := range functions {
		funcName := getFunctionName(function)
		strippedName := funcName[strings.LastIndex(funcName, ".")+1:]
		tests[strippedName] = function
	}
	return tests
}

func getFunctionName(i any) string {
	return stdruntime.FuncForPC(reflect.ValueOf(i).Pointer()).Name()
}

func getProcessDefinition(r int64) bpmnruntime.ProcessDefinition {
	data := `<?xml version="1.0" encoding="UTF-8"?><bpmn:process id="Simple_Task_Process%d" name="aName" isExecutable="true"></bpmn:process></xml>`
	return bpmnruntime.ProcessDefinition{
		BpmnProcessId:    fmt.Sprintf("id-%d", r),
		Version:          1,
		Key:              r,
		BpmnData:         fmt.Sprintf(data, r),
		BpmnChecksum:     [16]byte{1},
		BpmnResourceName: fmt.Sprintf("resource-%d", r),
	}
}

func getDecisionDefinition(r int64) dmnruntime.DecisionDefinition {
	data := `<?xml version="1.0" encoding="UTF-8"?><definitions xmlns="https://www.omg.org/spec/DMN/20191111/MODEL/" xmlns:dmndi="https://www.omg.org/spec/DMN/20191111/DMNDI/" xmlns:dc="http://www.omg.org/spec/DMN/20180521/DC/" id="Definitions_1e04521" name="DRD" namespace="http://camunda.org/schema/1.0/dmn" xmlns:modeler="http://camunda.org/schema/modeler/1.0" exporter="Camunda Modeler" exporterVersion="5.35.0" modeler:executionPlatform="Camunda Cloud" modeler:executionPlatformVersion="8.6.0"><decision id="Decision_0xcqx00" name="Decision 1"><decisionTable id="DecisionTable_0q2yhyz"><input id="Input_1"><inputExpression id="InputExpression_1" typeRef="string"><text></text></inputExpression></input><output id="Output_1" typeRef="string" /></decisionTable></decision><dmndi:DMNDI><dmndi:DMNDiagram><dmndi:DMNShape dmnElementRef="Decision_0xcqx00"><dc:Bounds height="80" width="180" x="160" y="100" /></dmndi:DMNShape></dmndi:DMNDiagram></dmndi:DMNDI></definitions>`
	return dmnruntime.DecisionDefinition{
		Id:              fmt.Sprintf("id-%d", r),
		Version:         1,
		Key:             r,
		DmnData:         []byte(fmt.Sprintf(data, r)),
		DmnChecksum:     [16]byte{1},
		DmnResourceName: fmt.Sprintf("resource-%d", r),
	}
}

// prepareTestData will prepare common data for the tests
func (st *StorageTester) PrepareTestData(s storage.Storage, t *testing.T) {
	r := s.GenerateId()

	st.processDefinition = getProcessDefinition(r)
	err := s.SaveProcessDefinition(t.Context(), st.processDefinition)
	assert.NoError(t, err)

	st.processInstance = getProcessInstance(r, st.processDefinition)
	err = s.SaveProcessInstance(t.Context(), st.processInstance)
	assert.NoError(t, err)
}

func (st *StorageTester) TestProcessDefinitionStorageWriter(s storage.Storage, t *testing.T) func(t *testing.T) {
	return func(t *testing.T) {
		r := s.GenerateId()

		def := getProcessDefinition(r)

		err := s.SaveProcessDefinition(t.Context(), def)
		assert.NoError(t, err)

		definition, err := s.FindProcessDefinitionByKey(t.Context(), r)
		assert.NoError(t, err)
		assert.Equal(t, r, definition.Key)
	}
}

func (st *StorageTester) TestProcessDefinitionStorageReader(s storage.Storage, t *testing.T) func(t *testing.T) {
	return func(t *testing.T) {

		r := s.GenerateId()

		def := getProcessDefinition(r)

		err := s.SaveProcessDefinition(t.Context(), def)
		assert.NoError(t, err)

		definition, err := s.FindLatestProcessDefinitionById(t.Context(), def.BpmnProcessId)
		assert.NoError(t, err)
		assert.Equal(t, r, definition.Key)

		definition, err = s.FindProcessDefinitionByKey(t.Context(), def.Key)
		assert.NoError(t, err)
		assert.Equal(t, r, definition.Key)

		definitions, err := s.FindProcessDefinitionsById(t.Context(), def.BpmnProcessId)
		assert.NoError(t, err)
		assert.Len(t, definitions, 1)
		assert.Equal(t, definitions[0].Key, definition.Key)
	}
}

func getProcessInstance(r int64, d bpmnruntime.ProcessDefinition, jobs ...bpmnruntime.Job) bpmnruntime.ProcessInstance {
	return bpmnruntime.ProcessInstance{
		Definition: &d,
		Key:        r,
		VariableHolder: bpmnruntime.NewVariableHolder(nil, map[string]interface{}{
			"v1":   float64(123),
			"var2": "val2",
		}),
		CreatedAt: time.Now().Truncate(time.Millisecond),
		State:     bpmnruntime.ActivityStateActive,
	}
}

func getJob(key, piKey int64, token bpmnruntime.ExecutionToken) bpmnruntime.Job {
	return bpmnruntime.Job{
		ElementId:          fmt.Sprintf("job-%d", key),
		ElementInstanceKey: key + 200,
		ProcessInstanceKey: piKey,
		Key:                key,
		Type:               "test-job",
		State:              bpmnruntime.ActivityStateActive,
		CreatedAt:          time.Now().Truncate(time.Millisecond),
		Token:              token,
	}
}

func (st *StorageTester) TestProcessInstanceStorageWriter(s storage.Storage, t *testing.T) func(t *testing.T) {
	return func(t *testing.T) {

		r := s.GenerateId()
		token := bpmnruntime.ExecutionToken{
			Key:                r,
			ElementInstanceKey: r,
			ProcessInstanceKey: st.processInstance.Key,
			State:              bpmnruntime.TokenStateWaiting,
		}
		s.SaveToken(t.Context(), token)

		inst := getProcessInstance(r, st.processDefinition, getJob(r, st.processInstance.Key, token))

		err := s.SaveProcessInstance(t.Context(), inst)
		assert.NoError(t, err)
	}
}

func (st *StorageTester) TestProcessInstanceStorageReader(s storage.Storage, t *testing.T) func(t *testing.T) {
	return func(t *testing.T) {

		r := s.GenerateId()
		token := bpmnruntime.ExecutionToken{
			Key:                r,
			ElementInstanceKey: r,
			ProcessInstanceKey: st.processInstance.Key,
			State:              bpmnruntime.TokenStateWaiting,
		}
		s.SaveToken(t.Context(), token)

		inst := getProcessInstance(r, st.processDefinition, getJob(r, st.processInstance.Key, token))

		err := s.SaveProcessInstance(t.Context(), inst)
		assert.NoError(t, err)

		instance, err := s.FindProcessInstanceByKey(t.Context(), inst.Key)
		assert.NoError(t, err)
		assert.Equal(t, inst.Key, instance.Key)
		assert.Equal(t, inst.CreatedAt.Truncate(time.Millisecond), instance.CreatedAt.Truncate(time.Millisecond))
		assert.Equal(t, inst.VariableHolder, instance.VariableHolder)

		// TODO: uncomment once its implemented
		// assert.Equal(t, len(inst.Activities), len(instance.Activities))
		// assert.Equal(t, inst.Activities[0], instance.Activities[0])
	}
}

func getTimer(key, pdKey, piKey int64, originActivity bpmnruntime.Job) bpmnruntime.Timer {
	return bpmnruntime.Timer{
		ElementId:            fmt.Sprintf("timer-%d", key),
		Key:                  key,
		ProcessDefinitionKey: pdKey,
		ProcessInstanceKey:   piKey,
		TimerState:           bpmnruntime.TimerStateCreated,
		CreatedAt:            time.Now().Truncate(time.Millisecond),
		DueAt:                time.Now().Add(1 * time.Hour).Truncate(time.Millisecond),
		Token: bpmnruntime.ExecutionToken{
			Key:                key,
			ElementInstanceKey: key,
			ElementId:          "",
			ProcessInstanceKey: piKey,
			State:              bpmnruntime.TokenStateWaiting,
		},
		Duration: 1 * time.Hour,
	}
}

func (st *StorageTester) TestTimerStorageWriter(s storage.Storage, t *testing.T) func(t *testing.T) {
	return func(t *testing.T) {

		r := s.GenerateId()
		token := bpmnruntime.ExecutionToken{
			Key:                r,
			ElementInstanceKey: r,
			ProcessInstanceKey: st.processInstance.Key,
			State:              bpmnruntime.TokenStateWaiting,
		}
		s.SaveToken(t.Context(), token)

		job := getJob(r, st.processInstance.Key, token)
		err := s.SaveJob(t.Context(), job)
		assert.NoError(t, err)

		timer := getTimer(r, st.processDefinition.Key, st.processInstance.Key, job)

		err = s.SaveTimer(t.Context(), timer)
		assert.NoError(t, err)
	}
}

func (st *StorageTester) TestTimerStorageReader(s storage.Storage, t *testing.T) func(t *testing.T) {
	return func(t *testing.T) {

		r := s.GenerateId()
		token := bpmnruntime.ExecutionToken{
			Key:                r,
			ElementInstanceKey: r,
			ProcessInstanceKey: st.processInstance.Key,
			State:              bpmnruntime.TokenStateWaiting,
		}
		s.SaveToken(t.Context(), token)

		job := getJob(r, st.processInstance.Key, token)
		err := s.SaveJob(t.Context(), job)
		assert.NoError(t, err)

		timer := getTimer(r, st.processDefinition.Key, st.processInstance.Key, job)

<<<<<<< HEAD
		err = s.SaveTimer(t.Context(), timer)
		assert.NoError(t, err)

		timers, err := s.FindTimersByState(t.Context(), st.processInstance.Key, bpmnruntime.TimerStateCreated)
=======
		err = s.SaveToken(ctx, timer.Token)
		assert.NoError(t, err)

		err = s.SaveTimer(ctx, timer)
		assert.NoError(t, err)

		timers, err := s.FindTimersTo(ctx, timer.DueAt.Add(1*time.Second))
		assert.NoError(t, err)
		assert.Truef(t, slices.ContainsFunc(timers, timer.EqualTo), "expected to find timer in timers array: %+v", timers)

		timers, err = s.FindTokenActiveTimerSubscriptions(ctx, timer.Token.Key)
>>>>>>> 0fb3efea
		assert.NoError(t, err)
		assert.Truef(t, slices.ContainsFunc(timers, timer.EqualTo), "expected to find timer in timers array: %+v", timers)
	}
}

func (st *StorageTester) TestJobStorageWriter(s storage.Storage, t *testing.T) func(t *testing.T) {
	return func(t *testing.T) {

		r := s.GenerateId()
		token := bpmnruntime.ExecutionToken{
			Key:                r,
			ElementInstanceKey: r,
			ProcessInstanceKey: st.processInstance.Key,
			State:              bpmnruntime.TokenStateWaiting,
		}
		s.SaveToken(t.Context(), token)

		job := getJob(r, st.processInstance.Key, token)

		err := s.SaveJob(t.Context(), job)
		assert.Nil(t, err)
	}
}

func (st *StorageTester) TestJobStorageReader(s storage.Storage, t *testing.T) func(t *testing.T) {
	return func(t *testing.T) {

		r := s.GenerateId()
		token := bpmnruntime.ExecutionToken{
			Key:                r,
			ElementInstanceKey: r,
			ProcessInstanceKey: st.processInstance.Key,
			State:              bpmnruntime.TokenStateWaiting,
		}
		s.SaveToken(t.Context(), token)

		job := getJob(r, st.processInstance.Key, token)
		err := s.SaveJob(t.Context(), job)
		assert.NoError(t, err)

		jobs, err := s.FindPendingProcessInstanceJobs(t.Context(), st.processInstance.Key)
		assert.NoError(t, err)
		assert.Contains(t, jobs, job)

		storeJob, err := s.FindJobByJobKey(t.Context(), job.Key)
		assert.NoError(t, err)
		assert.Equal(t, job, storeJob)
		assert.NotEmpty(t, job.Type)
	}
}

func getMessage(r int64, piKey int64, pdKey int64, token bpmnruntime.ExecutionToken) bpmnruntime.MessageSubscription {
	return bpmnruntime.MessageSubscription{
		ElementId:            fmt.Sprintf("message-%d", r),
		ElementInstanceKey:   r + 400,
		ProcessDefinitionKey: pdKey,
		ProcessInstanceKey:   piKey,
		Name:                 fmt.Sprintf("message-%d", r),
		MessageState:         bpmnruntime.ActivityStateActive,
		CreatedAt:            time.Now().Truncate(time.Millisecond),
		Token:                token,
	}
}

func (st *StorageTester) TestMessageStorageWriter(s storage.Storage, t *testing.T) func(t *testing.T) {
	return func(t *testing.T) {

		r := s.GenerateId()
		token := bpmnruntime.ExecutionToken{
			Key:                r,
			ElementInstanceKey: r,
			ProcessInstanceKey: st.processInstance.Key,
			State:              bpmnruntime.TokenStateWaiting,
		}
		s.SaveToken(t.Context(), token)

		job := getJob(r, st.processInstance.Key, token)
		err := s.SaveJob(t.Context(), job)
		assert.NoError(t, err)

		message := getMessage(r, st.processDefinition.Key, st.processInstance.Key, bpmnruntime.ExecutionToken{
			Key:                r,
			ElementInstanceKey: r,
			ElementId:          "messageElementId",
			ProcessInstanceKey: st.processInstance.Key,
			State:              bpmnruntime.TokenStateWaiting,
		})

		err = s.SaveMessageSubscription(t.Context(), message)
		assert.NoError(t, err)
	}
}

func (st *StorageTester) TestMessageStorageReader(s storage.Storage, t *testing.T) func(t *testing.T) {
	return func(t *testing.T) {

		r := s.GenerateId()

		token := bpmnruntime.ExecutionToken{
			Key:                r,
			ElementInstanceKey: r,
			ElementId:          "47b623dd-54ab-407e-86dc-847b62d22318",
			ProcessInstanceKey: st.processInstance.Key,
			State:              bpmnruntime.TokenStateWaiting,
		}
		s.SaveToken(t.Context(), token)

		messageSub := getMessage(r, st.processDefinition.Key, st.processInstance.Key, token)
		err := s.SaveMessageSubscription(t.Context(), messageSub)
		assert.NoError(t, err)

		messageSubs, err := s.FindProcessInstanceMessageSubscriptions(t.Context(), st.processInstance.Key, bpmnruntime.ActivityStateActive)
		assert.NoError(t, err)
		assert.Truef(t, slices.ContainsFunc(messageSubs, messageSub.EqualTo), "expected to find message subscription in message subscriptions array: %+v", messageSubs)

		messageSubs, err = s.FindTokenMessageSubscriptions(t.Context(), token.Key, bpmnruntime.ActivityStateActive)
		assert.NoError(t, err)
		assert.Truef(t, slices.ContainsFunc(messageSubs, messageSub.EqualTo), "expected to find message subscription in message subscriptions array: %+v", messageSubs)
	}
}

func (st *StorageTester) TestTokenStorageWriter(s storage.Storage, t *testing.T) func(t *testing.T) {
	return func(t *testing.T) {

		r := s.GenerateId()

		token1 := bpmnruntime.ExecutionToken{
			Key:                r,
			ElementInstanceKey: r,
			ElementId:          "test-elem",
			ProcessInstanceKey: st.processInstance.Key,
			State:              bpmnruntime.TokenStateWaiting,
		}

		err := s.SaveToken(t.Context(), token1)
		assert.Nil(t, err)
	}
}

func (st *StorageTester) TestTokenStorageReader(s storage.Storage, t *testing.T) func(t *testing.T) {
	return func(t *testing.T) {

		r := s.GenerateId()

		token1 := bpmnruntime.ExecutionToken{
			Key:                r,
			ElementInstanceKey: r,
			ElementId:          "test-elem",
			ProcessInstanceKey: st.processInstance.Key,
			State:              bpmnruntime.TokenStateRunning,
		}

		err := s.SaveToken(t.Context(), token1)
		assert.Nil(t, err)

		tokens, err := s.GetRunningTokens(t.Context())
		assert.Nil(t, err)

		matched := false
		for _, tok := range tokens {
			if tok.ElementInstanceKey == token1.ElementInstanceKey {
				matched = true
				break
			}
		}
		assert.True(t, matched, "expected to find created token among active tokens for partition")
	}
}

func (st *StorageTester) TestSaveFlowElementHistoryWriter(s storage.Storage, t *testing.T) func(t *testing.T) {
	return func(t *testing.T) {
		r := s.GenerateId()

		historyItem := bpmnruntime.FlowElementHistoryItem{
			Key:                r,
			ProcessInstanceKey: r,
			ElementId:          "test-elem",
			CreatedAt:          time.Now().Truncate(time.Millisecond),
		}
		err := s.SaveFlowElementHistory(t.Context(), historyItem)
		assert.Nil(t, err)
	}
}

func (st *StorageTester) TestIncidentStorageWriter(s storage.Storage, t *testing.T) func(t *testing.T) {
	return func(t *testing.T) {
		r := s.GenerateId()
		tok := s.GenerateId()

		incident := bpmnruntime.Incident{
			Key:                r,
			ElementInstanceKey: r,
			ElementId:          "test-elem",
			ProcessInstanceKey: st.processInstance.Key,
			Message:            "test-message",
			Token: bpmnruntime.ExecutionToken{
				Key:                tok,
				ElementInstanceKey: tok,
				ElementId:          "test-elem",
				ProcessInstanceKey: st.processInstance.Key,
				State:              bpmnruntime.TokenStateWaiting,
			},
		}

		err := s.SaveIncident(t.Context(), incident)
		assert.Nil(t, err)

	}
}

func (st *StorageTester) TestIncidentStorageReader(s storage.Storage, t *testing.T) func(t *testing.T) {
	return func(t *testing.T) {
		r := s.GenerateId()
		tok := s.GenerateId()

		token := bpmnruntime.ExecutionToken{
			Key:                tok,
			ElementInstanceKey: tok,
			ElementId:          "test-elem",
			ProcessInstanceKey: st.processInstance.Key,
			State:              bpmnruntime.TokenStateWaiting,
		}

		incident := bpmnruntime.Incident{
			Key:                r,
			ElementInstanceKey: r,
			ElementId:          "test-elem",
			ProcessInstanceKey: st.processInstance.Key,
			Message:            "test-message",
			Token:              token,
		}

		err := s.SaveIncident(t.Context(), incident)
		assert.Nil(t, err)

		err = s.SaveToken(t.Context(), token)
		assert.Nil(t, err)

		incident, err = s.FindIncidentByKey(t.Context(), r)
		assert.Nil(t, err)
		assert.Equal(t, incident, incident)
	}
}

func (st *StorageTester) TestDecisionDefinitionStorageWriter(s storage.Storage, t *testing.T) func(t *testing.T) {
	return func(t *testing.T) {

		r := s.GenerateId()

		def := getDecisionDefinition(r)

		err := s.SaveDecisionDefinition(t.Context(), def)
		assert.NoError(t, err)

		definition, err := s.FindDecisionDefinitionByKey(t.Context(), def.Key)
		assert.NoError(t, err)
		assert.Equal(t, def.Key, definition.Key)
	}
}

func (st *StorageTester) TestDecisionDefinitionStorageReader(s storage.Storage, t *testing.T) func(t *testing.T) {
	return func(t *testing.T) {
		//setup
		r := s.GenerateId()

		def := getDecisionDefinition(r)

		err := s.SaveDecisionDefinition(t.Context(), def)
		assert.NoError(t, err)

		//run
		definition, err := s.FindLatestDecisionDefinitionById(t.Context(), def.Id)
		assert.NoError(t, err)
		assert.Equal(t, r, definition.Key)

		definition, err = s.FindDecisionDefinitionByKey(t.Context(), def.Key)
		assert.NoError(t, err)
		assert.Equal(t, r, definition.Key)

		definitions, err := s.FindDecisionDefinitionsById(t.Context(), def.Id)
		assert.NoError(t, err)
		assert.Len(t, definitions, 1)
		assert.Equal(t, definitions[0].Key, definition.Key)
	}
}<|MERGE_RESOLUTION|>--- conflicted
+++ resolved
@@ -271,24 +271,17 @@
 
 		timer := getTimer(r, st.processDefinition.Key, st.processInstance.Key, job)
 
-<<<<<<< HEAD
+		err = s.SaveToken(t.Context(), timer.Token)
+		assert.NoError(t, err)
+
 		err = s.SaveTimer(t.Context(), timer)
 		assert.NoError(t, err)
 
-		timers, err := s.FindTimersByState(t.Context(), st.processInstance.Key, bpmnruntime.TimerStateCreated)
-=======
-		err = s.SaveToken(ctx, timer.Token)
-		assert.NoError(t, err)
-
-		err = s.SaveTimer(ctx, timer)
-		assert.NoError(t, err)
-
-		timers, err := s.FindTimersTo(ctx, timer.DueAt.Add(1*time.Second))
+		timers, err := s.FindTimersTo(t.Context(), timer.DueAt.Add(1*time.Second))
 		assert.NoError(t, err)
 		assert.Truef(t, slices.ContainsFunc(timers, timer.EqualTo), "expected to find timer in timers array: %+v", timers)
 
-		timers, err = s.FindTokenActiveTimerSubscriptions(ctx, timer.Token.Key)
->>>>>>> 0fb3efea
+		timers, err = s.FindTokenActiveTimerSubscriptions(t.Context(), timer.Token.Key)
 		assert.NoError(t, err)
 		assert.Truef(t, slices.ContainsFunc(timers, timer.EqualTo), "expected to find timer in timers array: %+v", timers)
 	}
