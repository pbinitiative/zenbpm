package storagetest

import (
	"context"
	"fmt"
	"reflect"
	"strings"
	"testing"
	"time"

	stdruntime "runtime"

	"slices"

	"github.com/pbinitiative/zenbpm/pkg/bpmn/runtime"
	"github.com/pbinitiative/zenbpm/pkg/storage"
	"github.com/stretchr/testify/assert"
)

type StorageTestFunc func(s storage.Storage, t *testing.T) func(t *testing.T)

type StorageTester struct {
	processDefinition runtime.ProcessDefinition
	processInstance   runtime.ProcessInstance
}

func (st *StorageTester) GetTests() map[string]StorageTestFunc {
	tests := map[string]StorageTestFunc{}

	// all test functions need to be registered here
	functions := []StorageTestFunc{
		st.TestProcessDefinitionStorageWriter,
		st.TestProcessDefinitionStorageReader,
		st.TestProcessInstanceStorageWriter,
		st.TestProcessInstanceStorageReader,
		st.TestTimerStorageWriter,
		st.TestTimerStorageReader,
		st.TestJobStorageWriter,
		st.TestJobStorageReader,
		st.TestMessageStorageReader,
		st.TestMessageStorageWriter,
		st.TestTokenStorageReader,
		st.TestTokenStorageWriter,
<<<<<<< HEAD
		st.TestIncidentStorageWriter,
		st.TestIncidentStorageReader,
=======
		st.TestSaveFlowElementHistoryWriter,
>>>>>>> f6d1450e
	}

	for _, function := range functions {
		funcName := getFunctionName(function)
		strippedName := funcName[strings.LastIndex(funcName, ".")+1:]
		tests[strippedName] = function
	}
	return tests
}

func getFunctionName(i any) string {
	return stdruntime.FuncForPC(reflect.ValueOf(i).Pointer()).Name()
}

func getProcessDefinition(r int64) runtime.ProcessDefinition {
	data := `<?xml version="1.0" encoding="UTF-8"?><bpmn:process id="Simple_Task_Process%d" name="aName" isExecutable="true"></bpmn:process></xml>`
	return runtime.ProcessDefinition{
		BpmnProcessId:    fmt.Sprintf("id-%d", r),
		Version:          1,
		Key:              r,
		BpmnData:         fmt.Sprintf(data, r),
		BpmnChecksum:     [16]byte{1},
		BpmnResourceName: fmt.Sprintf("resource-%d", r),
	}
}

// prepareTestData will prepare common data for the tests
func (st *StorageTester) PrepareTestData(s storage.Storage, t *testing.T) {
	ctx := context.Background()

	r := s.GenerateId()

	st.processDefinition = getProcessDefinition(r)
	err := s.SaveProcessDefinition(ctx, st.processDefinition)
	assert.NoError(t, err)

	st.processInstance = getProcessInstance(r, st.processDefinition)
	err = s.SaveProcessInstance(ctx, st.processInstance)
	assert.NoError(t, err)
}

func (st *StorageTester) TestProcessDefinitionStorageWriter(s storage.Storage, t *testing.T) func(t *testing.T) {
	return func(t *testing.T) {
		ctx := context.TODO()

		r := s.GenerateId()

		def := getProcessDefinition(r)

		err := s.SaveProcessDefinition(ctx, def)
		assert.NoError(t, err)

		definition, err := s.FindProcessDefinitionByKey(ctx, r)
		assert.NoError(t, err)
		assert.Equal(t, r, definition.Key)
	}
}

func (st *StorageTester) TestProcessDefinitionStorageReader(s storage.Storage, t *testing.T) func(t *testing.T) {
	return func(t *testing.T) {
		ctx := context.TODO()

		r := s.GenerateId()

		def := getProcessDefinition(r)

		err := s.SaveProcessDefinition(ctx, def)
		assert.NoError(t, err)

		definition, err := s.FindLatestProcessDefinitionById(ctx, def.BpmnProcessId)
		assert.NoError(t, err)
		assert.Equal(t, r, definition.Key)

		definition, err = s.FindProcessDefinitionByKey(ctx, def.Key)
		assert.NoError(t, err)
		assert.Equal(t, r, definition.Key)

		definitions, err := s.FindProcessDefinitionsById(ctx, def.BpmnProcessId)
		assert.NoError(t, err)
		assert.Len(t, definitions, 1)
		assert.Equal(t, definitions[0].Key, definition.Key)
	}
}

func getProcessInstance(r int64, d runtime.ProcessDefinition, jobs ...runtime.Job) runtime.ProcessInstance {
	return runtime.ProcessInstance{
		Definition: &d,
		Key:        r,
		VariableHolder: runtime.NewVariableHolder(nil, map[string]interface{}{
			"v1":   float64(123),
			"var2": "val2",
		}),
		CreatedAt: time.Now().Truncate(time.Millisecond),
		State:     runtime.ActivityStateActive,
	}
}

func getJob(key, piKey int64, token runtime.ExecutionToken) runtime.Job {
	return runtime.Job{
		ElementId:          fmt.Sprintf("job-%d", key),
		ElementInstanceKey: key + 200,
		ProcessInstanceKey: piKey,
		Key:                key,
		Type:               "test-job",
		State:              runtime.ActivityStateActive,
		CreatedAt:          time.Now().Truncate(time.Millisecond),
		Token:              token,
	}
}

func (st *StorageTester) TestProcessInstanceStorageWriter(s storage.Storage, t *testing.T) func(t *testing.T) {
	return func(t *testing.T) {
		ctx := context.TODO()

		r := s.GenerateId()
		token := runtime.ExecutionToken{
			Key:                r,
			ElementInstanceKey: r,
			ProcessInstanceKey: st.processInstance.Key,
			State:              runtime.TokenStateWaiting,
		}
		s.SaveToken(ctx, token)

		inst := getProcessInstance(r, st.processDefinition, getJob(r, st.processInstance.Key, token))

		err := s.SaveProcessInstance(ctx, inst)
		assert.NoError(t, err)
	}
}

func (st *StorageTester) TestProcessInstanceStorageReader(s storage.Storage, t *testing.T) func(t *testing.T) {
	return func(t *testing.T) {
		ctx := context.TODO()

		r := s.GenerateId()
		token := runtime.ExecutionToken{
			Key:                r,
			ElementInstanceKey: r,
			ProcessInstanceKey: st.processInstance.Key,
			State:              runtime.TokenStateWaiting,
		}
		s.SaveToken(ctx, token)

		inst := getProcessInstance(r, st.processDefinition, getJob(r, st.processInstance.Key, token))

		err := s.SaveProcessInstance(ctx, inst)
		assert.NoError(t, err)

		instance, err := s.FindProcessInstanceByKey(ctx, inst.Key)
		assert.NoError(t, err)
		assert.Equal(t, inst.Key, instance.Key)
		assert.Equal(t, inst.CreatedAt.Truncate(time.Millisecond), instance.CreatedAt.Truncate(time.Millisecond))
		assert.Equal(t, inst.VariableHolder, instance.VariableHolder)

		// TODO: uncomment once its implemented
		// assert.Equal(t, len(inst.Activities), len(instance.Activities))
		// assert.Equal(t, inst.Activities[0], instance.Activities[0])
	}
}

func getTimer(key, pdKey, piKey int64, originActivity runtime.Job) runtime.Timer {
	return runtime.Timer{
		ElementId:            fmt.Sprintf("timer-%d", key),
		Key:                  key,
		ProcessDefinitionKey: pdKey,
		ProcessInstanceKey:   piKey,
		TimerState:           runtime.TimerStateCreated,
		CreatedAt:            time.Now().Truncate(time.Millisecond),
		DueAt:                time.Now().Add(1 * time.Hour).Truncate(time.Millisecond),
		Token: runtime.ExecutionToken{
			Key:                key,
			ElementInstanceKey: key,
			ElementId:          "",
			ProcessInstanceKey: piKey,
			State:              runtime.TokenStateWaiting,
		},
		Duration: 1 * time.Hour,
	}
}

func (st *StorageTester) TestTimerStorageWriter(s storage.Storage, t *testing.T) func(t *testing.T) {
	return func(t *testing.T) {
		ctx := context.TODO()

		r := s.GenerateId()
		token := runtime.ExecutionToken{
			Key:                r,
			ElementInstanceKey: r,
			ProcessInstanceKey: st.processInstance.Key,
			State:              runtime.TokenStateWaiting,
		}
		s.SaveToken(ctx, token)

		job := getJob(r, st.processInstance.Key, token)
		err := s.SaveJob(ctx, job)
		assert.NoError(t, err)

		timer := getTimer(r, st.processDefinition.Key, st.processInstance.Key, job)

		err = s.SaveTimer(ctx, timer)
		assert.NoError(t, err)
	}
}

func (st *StorageTester) TestTimerStorageReader(s storage.Storage, t *testing.T) func(t *testing.T) {
	return func(t *testing.T) {
		ctx := context.TODO()

		r := s.GenerateId()
		token := runtime.ExecutionToken{
			Key:                r,
			ElementInstanceKey: r,
			ProcessInstanceKey: st.processInstance.Key,
			State:              runtime.TokenStateWaiting,
		}
		s.SaveToken(ctx, token)

		job := getJob(r, st.processInstance.Key, token)
		err := s.SaveJob(ctx, job)
		assert.NoError(t, err)

		timer := getTimer(r, st.processDefinition.Key, st.processInstance.Key, job)

		err = s.SaveTimer(ctx, timer)
		assert.NoError(t, err)

		timers, err := s.FindTimersByState(ctx, st.processInstance.Key, runtime.TimerStateCreated)
		assert.NoError(t, err)
		assert.Truef(t, slices.ContainsFunc(timers, timer.EqualTo), "expected to find timer in timers array: %+v", timers)
	}
}

func (st *StorageTester) TestJobStorageWriter(s storage.Storage, t *testing.T) func(t *testing.T) {
	return func(t *testing.T) {
		ctx := context.TODO()

		r := s.GenerateId()
		token := runtime.ExecutionToken{
			Key:                r,
			ElementInstanceKey: r,
			ProcessInstanceKey: st.processInstance.Key,
			State:              runtime.TokenStateWaiting,
		}
		s.SaveToken(ctx, token)

		job := getJob(r, st.processInstance.Key, token)

		err := s.SaveJob(ctx, job)
		assert.Nil(t, err)
	}
}

func (st *StorageTester) TestJobStorageReader(s storage.Storage, t *testing.T) func(t *testing.T) {
	return func(t *testing.T) {
		ctx := context.TODO()

		r := s.GenerateId()
		token := runtime.ExecutionToken{
			Key:                r,
			ElementInstanceKey: r,
			ProcessInstanceKey: st.processInstance.Key,
			State:              runtime.TokenStateWaiting,
		}
		s.SaveToken(ctx, token)

		job := getJob(r, st.processInstance.Key, token)
		err := s.SaveJob(ctx, job)
		assert.NoError(t, err)

		jobs, err := s.FindPendingProcessInstanceJobs(ctx, st.processInstance.Key)
		assert.NoError(t, err)
		assert.Contains(t, jobs, job)

		storeJob, err := s.FindJobByJobKey(ctx, job.Key)
		assert.NoError(t, err)
		assert.Equal(t, job, storeJob)
		assert.NotEmpty(t, job.Type)
	}
}

func getMessage(r int64, piKey int64, pdKey int64, token runtime.ExecutionToken) runtime.MessageSubscription {
	return runtime.MessageSubscription{
		ElementId:            fmt.Sprintf("message-%d", r),
		ElementInstanceKey:   r + 400,
		ProcessDefinitionKey: pdKey,
		ProcessInstanceKey:   piKey,
		Name:                 fmt.Sprintf("message-%d", r),
		MessageState:         runtime.ActivityStateActive,
		CreatedAt:            time.Now().Truncate(time.Millisecond),
		Token:                token,
	}
}

func (st *StorageTester) TestMessageStorageWriter(s storage.Storage, t *testing.T) func(t *testing.T) {
	return func(t *testing.T) {
		ctx := context.TODO()

		r := s.GenerateId()
		token := runtime.ExecutionToken{
			Key:                r,
			ElementInstanceKey: r,
			ProcessInstanceKey: st.processInstance.Key,
			State:              runtime.TokenStateWaiting,
		}
		s.SaveToken(ctx, token)

		job := getJob(r, st.processInstance.Key, token)
		err := s.SaveJob(ctx, job)
		assert.NoError(t, err)

		message := getMessage(r, st.processDefinition.Key, st.processInstance.Key, runtime.ExecutionToken{
			Key:                r,
			ElementInstanceKey: r,
			ElementId:          "messageElementId",
			ProcessInstanceKey: st.processInstance.Key,
			State:              runtime.TokenStateWaiting,
		})

		err = s.SaveMessageSubscription(ctx, message)
		assert.NoError(t, err)
	}
}

func (st *StorageTester) TestMessageStorageReader(s storage.Storage, t *testing.T) func(t *testing.T) {
	return func(t *testing.T) {
		ctx := context.TODO()

		r := s.GenerateId()

		token := runtime.ExecutionToken{
			Key:                r,
			ElementInstanceKey: r,
			ElementId:          "47b623dd-54ab-407e-86dc-847b62d22318",
			ProcessInstanceKey: st.processInstance.Key,
			State:              runtime.TokenStateWaiting,
		}
		s.SaveToken(ctx, token)

		messageSub := getMessage(r, st.processDefinition.Key, st.processInstance.Key, token)
		err := s.SaveMessageSubscription(ctx, messageSub)
		assert.NoError(t, err)

		messageSubs, err := s.FindProcessInstanceMessageSubscriptions(ctx, st.processInstance.Key, runtime.ActivityStateActive)
		assert.NoError(t, err)
		assert.Truef(t, slices.ContainsFunc(messageSubs, messageSub.EqualTo), "expected to find message subscription in message subscriptions array: %+v", messageSubs)

		messageSubs, err = s.FindTokenMessageSubscriptions(ctx, token.Key, runtime.ActivityStateActive)
		assert.NoError(t, err)
		assert.Truef(t, slices.ContainsFunc(messageSubs, messageSub.EqualTo), "expected to find message subscription in message subscriptions array: %+v", messageSubs)
	}
}

func (st *StorageTester) TestTokenStorageWriter(s storage.Storage, t *testing.T) func(t *testing.T) {
	return func(t *testing.T) {
		ctx := context.TODO()
		r := s.GenerateId()

		token1 := runtime.ExecutionToken{
			Key:                r,
			ElementInstanceKey: r,
			ElementId:          "test-elem",
			ProcessInstanceKey: st.processInstance.Key,
			State:              runtime.TokenStateWaiting,
		}

		err := s.SaveToken(ctx, token1)
		assert.Nil(t, err)
	}
}

func (st *StorageTester) TestTokenStorageReader(s storage.Storage, t *testing.T) func(t *testing.T) {
	return func(t *testing.T) {
		ctx := context.TODO()
		r := s.GenerateId()

		token1 := runtime.ExecutionToken{
			Key:                r,
			ElementInstanceKey: r,
			ElementId:          "test-elem",
			ProcessInstanceKey: st.processInstance.Key,
			State:              runtime.TokenStateRunning,
		}

		err := s.SaveToken(ctx, token1)
		assert.Nil(t, err)

		tokens, err := s.GetRunningTokens(ctx)
		assert.Nil(t, err)

		matched := false
		for _, tok := range tokens {
			if tok.ElementInstanceKey == token1.ElementInstanceKey {
				matched = true
				break
			}
		}
		assert.True(t, matched, "expected to find created token among active tokens for partition")
	}
}

<<<<<<< HEAD
func (st *StorageTester) TestIncidentStorageWriter(s storage.Storage, t *testing.T) func(t *testing.T) {
	return func(t *testing.T) {
		ctx := context.TODO()
		r := s.GenerateId()
		tok := s.GenerateId()

		incident := runtime.Incident{
			Key:                r,
			ElementInstanceKey: r,
			ElementId:          "test-elem",
			ProcessInstanceKey: st.processInstance.Key,
			Message:            "test-message",
			Token: runtime.ExecutionToken{
				Key:                tok,
				ElementInstanceKey: tok,
				ElementId:          "test-elem",
				ProcessInstanceKey: st.processInstance.Key,
				State:              runtime.TokenStateWaiting,
			},
		}

		err := s.SaveIncident(ctx, incident)
		assert.Nil(t, err)

	}
}

func (st *StorageTester) TestIncidentStorageReader(s storage.Storage, t *testing.T) func(t *testing.T) {
	return func(t *testing.T) {
		ctx := context.TODO()
		r := s.GenerateId()
		tok := s.GenerateId()

		token := runtime.ExecutionToken{
			Key:                tok,
			ElementInstanceKey: tok,
			ElementId:          "test-elem",
			ProcessInstanceKey: st.processInstance.Key,
			State:              runtime.TokenStateWaiting,
		}

		incident := runtime.Incident{
			Key:                r,
			ElementInstanceKey: r,
			ElementId:          "test-elem",
			ProcessInstanceKey: st.processInstance.Key,
			Message:            "test-message",
			Token:              token,
		}

		err := s.SaveIncident(ctx, incident)
		assert.Nil(t, err)

		err = s.SaveToken(ctx, token)
		assert.Nil(t, err)

		incident, err = s.FindIncidentByKey(ctx, r)
		assert.Nil(t, err)
		assert.Equal(t, incident, incident)
=======
func (st *StorageTester) TestSaveFlowElementHistoryWriter(s storage.Storage, t *testing.T) func(t *testing.T) {
	return func(t *testing.T) {
		ctx := context.TODO()
		r := s.GenerateId()

		historyItem := runtime.FlowElementHistoryItem{
			Key:                r,
			ProcessInstanceKey: r,
			ElementId:          "test-elem",
			CreatedAt:          time.Now().Truncate(time.Millisecond),
		}
		err := s.SaveFlowElementHistory(ctx, historyItem)
		assert.Nil(t, err)
>>>>>>> f6d1450e
	}
}<|MERGE_RESOLUTION|>--- conflicted
+++ resolved
@@ -41,12 +41,9 @@
 		st.TestMessageStorageWriter,
 		st.TestTokenStorageReader,
 		st.TestTokenStorageWriter,
-<<<<<<< HEAD
+		st.TestSaveFlowElementHistoryWriter,
 		st.TestIncidentStorageWriter,
 		st.TestIncidentStorageReader,
-=======
-		st.TestSaveFlowElementHistoryWriter,
->>>>>>> f6d1450e
 	}
 
 	for _, function := range functions {
@@ -447,7 +444,22 @@
 	}
 }
 
-<<<<<<< HEAD
+func (st *StorageTester) TestSaveFlowElementHistoryWriter(s storage.Storage, t *testing.T) func(t *testing.T) {
+	return func(t *testing.T) {
+		ctx := context.TODO()
+		r := s.GenerateId()
+
+		historyItem := runtime.FlowElementHistoryItem{
+			Key:                r,
+			ProcessInstanceKey: r,
+			ElementId:          "test-elem",
+			CreatedAt:          time.Now().Truncate(time.Millisecond),
+		}
+		err := s.SaveFlowElementHistory(ctx, historyItem)
+		assert.Nil(t, err)
+	}
+}
+
 func (st *StorageTester) TestIncidentStorageWriter(s storage.Storage, t *testing.T) func(t *testing.T) {
 	return func(t *testing.T) {
 		ctx := context.TODO()
@@ -507,20 +519,5 @@
 		incident, err = s.FindIncidentByKey(ctx, r)
 		assert.Nil(t, err)
 		assert.Equal(t, incident, incident)
-=======
-func (st *StorageTester) TestSaveFlowElementHistoryWriter(s storage.Storage, t *testing.T) func(t *testing.T) {
-	return func(t *testing.T) {
-		ctx := context.TODO()
-		r := s.GenerateId()
-
-		historyItem := runtime.FlowElementHistoryItem{
-			Key:                r,
-			ProcessInstanceKey: r,
-			ElementId:          "test-elem",
-			CreatedAt:          time.Now().Truncate(time.Millisecond),
-		}
-		err := s.SaveFlowElementHistory(ctx, historyItem)
-		assert.Nil(t, err)
->>>>>>> f6d1450e
 	}
 }