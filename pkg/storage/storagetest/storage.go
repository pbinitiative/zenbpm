package storagetest

import (
	"fmt"
	"reflect"
	"strings"
	"testing"
	"time"

	stdruntime "runtime"

	bpmnruntime "github.com/pbinitiative/zenbpm/pkg/bpmn/runtime"
	dmnruntime "github.com/pbinitiative/zenbpm/pkg/dmn/runtime"
	"github.com/pbinitiative/zenbpm/pkg/storage"
	"github.com/stretchr/testify/assert"
	"slices"
)

type StorageTestFunc func(s storage.Storage, t *testing.T) func(t *testing.T)

type StorageTester struct {
	processDefinition bpmnruntime.ProcessDefinition
	processInstance   bpmnruntime.ProcessInstance
}

func (st *StorageTester) GetTests() map[string]StorageTestFunc {
	tests := map[string]StorageTestFunc{}

	// all test functions need to be registered here
	functions := []StorageTestFunc{
		st.TestProcessDefinitionStorageWriter,
		st.TestProcessDefinitionStorageReader,
		st.TestProcessInstanceStorageWriter,
		st.TestProcessInstanceStorageReader,
		st.TestTimerStorageWriter,
		st.TestTimerStorageReader,
		st.TestJobStorageWriter,
		st.TestJobStorageReader,
		st.TestMessageStorageReader,
		st.TestMessageStorageWriter,
		st.TestTokenStorageReader,
		st.TestTokenStorageWriter,
<<<<<<< HEAD
		st.TestDecisionDefinitionStorageWriter,
		st.TestDecisionDefinitionStorageReader,
=======
		st.TestSaveFlowElementHistoryWriter,
		st.TestIncidentStorageWriter,
		st.TestIncidentStorageReader,
>>>>>>> b8d38aad
	}

	for _, function := range functions {
		funcName := getFunctionName(function)
		strippedName := funcName[strings.LastIndex(funcName, ".")+1:]
		tests[strippedName] = function
	}
	return tests
}

func getFunctionName(i any) string {
	return stdruntime.FuncForPC(reflect.ValueOf(i).Pointer()).Name()
}

func getProcessDefinition(r int64) bpmnruntime.ProcessDefinition {
	data := `<?xml version="1.0" encoding="UTF-8"?><bpmn:process id="Simple_Task_Process%d" name="aName" isExecutable="true"></bpmn:process></xml>`
	return bpmnruntime.ProcessDefinition{
		BpmnProcessId:    fmt.Sprintf("id-%d", r),
		Version:          1,
		Key:              r,
		BpmnData:         fmt.Sprintf(data, r),
		BpmnChecksum:     [16]byte{1},
		BpmnResourceName: fmt.Sprintf("resource-%d", r),
	}
}

func getDecisionDefinition(r int64) dmnruntime.DecisionDefinition {
	data := `<?xml version="1.0" encoding="UTF-8"?><definitions xmlns="https://www.omg.org/spec/DMN/20191111/MODEL/" xmlns:dmndi="https://www.omg.org/spec/DMN/20191111/DMNDI/" xmlns:dc="http://www.omg.org/spec/DMN/20180521/DC/" id="Definitions_1e04521" name="DRD" namespace="http://camunda.org/schema/1.0/dmn" xmlns:modeler="http://camunda.org/schema/modeler/1.0" exporter="Camunda Modeler" exporterVersion="5.35.0" modeler:executionPlatform="Camunda Cloud" modeler:executionPlatformVersion="8.6.0"><decision id="Decision_0xcqx00" name="Decision 1"><decisionTable id="DecisionTable_0q2yhyz"><input id="Input_1"><inputExpression id="InputExpression_1" typeRef="string"><text></text></inputExpression></input><output id="Output_1" typeRef="string" /></decisionTable></decision><dmndi:DMNDI><dmndi:DMNDiagram><dmndi:DMNShape dmnElementRef="Decision_0xcqx00"><dc:Bounds height="80" width="180" x="160" y="100" /></dmndi:DMNShape></dmndi:DMNDiagram></dmndi:DMNDI></definitions>`
	return dmnruntime.DecisionDefinition{
		Id:              fmt.Sprintf("id-%d", r),
		Version:         1,
		Key:             r,
		DmnData:         []byte(fmt.Sprintf(data, r)),
		DmnChecksum:     [16]byte{1},
		DmnResourceName: fmt.Sprintf("resource-%d", r),
	}
}

// prepareTestData will prepare common data for the tests
func (st *StorageTester) PrepareTestData(s storage.Storage, t *testing.T) {
	r := s.GenerateId()

	st.processDefinition = getProcessDefinition(r)
	err := s.SaveProcessDefinition(t.Context(), st.processDefinition)
	assert.NoError(t, err)

	st.processInstance = getProcessInstance(r, st.processDefinition)
	err = s.SaveProcessInstance(t.Context(), st.processInstance)
	assert.NoError(t, err)
}

func (st *StorageTester) TestProcessDefinitionStorageWriter(s storage.Storage, t *testing.T) func(t *testing.T) {
	return func(t *testing.T) {
		r := s.GenerateId()

		def := getProcessDefinition(r)

		err := s.SaveProcessDefinition(t.Context(), def)
		assert.NoError(t, err)

		definition, err := s.FindProcessDefinitionByKey(t.Context(), r)
		assert.NoError(t, err)
		assert.Equal(t, r, definition.Key)
	}
}

func (st *StorageTester) TestProcessDefinitionStorageReader(s storage.Storage, t *testing.T) func(t *testing.T) {
	return func(t *testing.T) {

		r := s.GenerateId()

		def := getProcessDefinition(r)

		err := s.SaveProcessDefinition(t.Context(), def)
		assert.NoError(t, err)

		definition, err := s.FindLatestProcessDefinitionById(t.Context(), def.BpmnProcessId)
		assert.NoError(t, err)
		assert.Equal(t, r, definition.Key)

		definition, err = s.FindProcessDefinitionByKey(t.Context(), def.Key)
		assert.NoError(t, err)
		assert.Equal(t, r, definition.Key)

		definitions, err := s.FindProcessDefinitionsById(t.Context(), def.BpmnProcessId)
		assert.NoError(t, err)
		assert.Len(t, definitions, 1)
		assert.Equal(t, definitions[0].Key, definition.Key)
	}
}

func getProcessInstance(r int64, d bpmnruntime.ProcessDefinition, jobs ...bpmnruntime.Job) bpmnruntime.ProcessInstance {
	return bpmnruntime.ProcessInstance{
		Definition: &d,
		Key:        r,
		VariableHolder: bpmnruntime.NewVariableHolder(nil, map[string]interface{}{
			"v1":   float64(123),
			"var2": "val2",
		}),
		CreatedAt: time.Now().Truncate(time.Millisecond),
		State:     bpmnruntime.ActivityStateActive,
	}
}

func getJob(key, piKey int64, token bpmnruntime.ExecutionToken) bpmnruntime.Job {
	return bpmnruntime.Job{
		ElementId:          fmt.Sprintf("job-%d", key),
		ElementInstanceKey: key + 200,
		ProcessInstanceKey: piKey,
		Key:                key,
		Type:               "test-job",
		State:              bpmnruntime.ActivityStateActive,
		CreatedAt:          time.Now().Truncate(time.Millisecond),
		Token:              token,
	}
}

func (st *StorageTester) TestProcessInstanceStorageWriter(s storage.Storage, t *testing.T) func(t *testing.T) {
	return func(t *testing.T) {

		r := s.GenerateId()
		token := bpmnruntime.ExecutionToken{
			Key:                r,
			ElementInstanceKey: r,
			ProcessInstanceKey: st.processInstance.Key,
			State:              bpmnruntime.TokenStateWaiting,
		}
		s.SaveToken(t.Context(), token)

		inst := getProcessInstance(r, st.processDefinition, getJob(r, st.processInstance.Key, token))

		err := s.SaveProcessInstance(t.Context(), inst)
		assert.NoError(t, err)
	}
}

func (st *StorageTester) TestProcessInstanceStorageReader(s storage.Storage, t *testing.T) func(t *testing.T) {
	return func(t *testing.T) {

		r := s.GenerateId()
		token := bpmnruntime.ExecutionToken{
			Key:                r,
			ElementInstanceKey: r,
			ProcessInstanceKey: st.processInstance.Key,
			State:              bpmnruntime.TokenStateWaiting,
		}
		s.SaveToken(t.Context(), token)

		inst := getProcessInstance(r, st.processDefinition, getJob(r, st.processInstance.Key, token))

		err := s.SaveProcessInstance(t.Context(), inst)
		assert.NoError(t, err)

		instance, err := s.FindProcessInstanceByKey(t.Context(), inst.Key)
		assert.NoError(t, err)
		assert.Equal(t, inst.Key, instance.Key)
		assert.Equal(t, inst.CreatedAt.Truncate(time.Millisecond), instance.CreatedAt.Truncate(time.Millisecond))
		assert.Equal(t, inst.VariableHolder, instance.VariableHolder)

		// TODO: uncomment once its implemented
		// assert.Equal(t, len(inst.Activities), len(instance.Activities))
		// assert.Equal(t, inst.Activities[0], instance.Activities[0])
	}
}

func getTimer(key, pdKey, piKey int64, originActivity bpmnruntime.Job) bpmnruntime.Timer {
	return bpmnruntime.Timer{
		ElementId:            fmt.Sprintf("timer-%d", key),
		Key:                  key,
		ProcessDefinitionKey: pdKey,
		ProcessInstanceKey:   piKey,
		TimerState:           bpmnruntime.TimerStateCreated,
		CreatedAt:            time.Now().Truncate(time.Millisecond),
		DueAt:                time.Now().Add(1 * time.Hour).Truncate(time.Millisecond),
		Token: bpmnruntime.ExecutionToken{
			Key:                key,
			ElementInstanceKey: key,
			ElementId:          "",
			ProcessInstanceKey: piKey,
			State:              bpmnruntime.TokenStateWaiting,
		},
		Duration: 1 * time.Hour,
	}
}

func (st *StorageTester) TestTimerStorageWriter(s storage.Storage, t *testing.T) func(t *testing.T) {
	return func(t *testing.T) {

		r := s.GenerateId()
		token := bpmnruntime.ExecutionToken{
			Key:                r,
			ElementInstanceKey: r,
			ProcessInstanceKey: st.processInstance.Key,
			State:              bpmnruntime.TokenStateWaiting,
		}
		s.SaveToken(t.Context(), token)

		job := getJob(r, st.processInstance.Key, token)
		err := s.SaveJob(t.Context(), job)
		assert.NoError(t, err)

		timer := getTimer(r, st.processDefinition.Key, st.processInstance.Key, job)

		err = s.SaveTimer(t.Context(), timer)
		assert.NoError(t, err)
	}
}

func (st *StorageTester) TestTimerStorageReader(s storage.Storage, t *testing.T) func(t *testing.T) {
	return func(t *testing.T) {

		r := s.GenerateId()
		token := bpmnruntime.ExecutionToken{
			Key:                r,
			ElementInstanceKey: r,
			ProcessInstanceKey: st.processInstance.Key,
			State:              bpmnruntime.TokenStateWaiting,
		}
		s.SaveToken(t.Context(), token)

		job := getJob(r, st.processInstance.Key, token)
		err := s.SaveJob(t.Context(), job)
		assert.NoError(t, err)

		timer := getTimer(r, st.processDefinition.Key, st.processInstance.Key, job)

		err = s.SaveTimer(t.Context(), timer)
		assert.NoError(t, err)

		timers, err := s.FindTimersByState(t.Context(), st.processInstance.Key, bpmnruntime.TimerStateCreated)
		assert.NoError(t, err)
		assert.Truef(t, slices.ContainsFunc(timers, timer.EqualTo), "expected to find timer in timers array: %+v", timers)
	}
}

func (st *StorageTester) TestJobStorageWriter(s storage.Storage, t *testing.T) func(t *testing.T) {
	return func(t *testing.T) {

		r := s.GenerateId()
		token := bpmnruntime.ExecutionToken{
			Key:                r,
			ElementInstanceKey: r,
			ProcessInstanceKey: st.processInstance.Key,
			State:              bpmnruntime.TokenStateWaiting,
		}
		s.SaveToken(t.Context(), token)

		job := getJob(r, st.processInstance.Key, token)

		err := s.SaveJob(t.Context(), job)
		assert.Nil(t, err)
	}
}

func (st *StorageTester) TestJobStorageReader(s storage.Storage, t *testing.T) func(t *testing.T) {
	return func(t *testing.T) {

		r := s.GenerateId()
		token := bpmnruntime.ExecutionToken{
			Key:                r,
			ElementInstanceKey: r,
			ProcessInstanceKey: st.processInstance.Key,
			State:              bpmnruntime.TokenStateWaiting,
		}
		s.SaveToken(t.Context(), token)

		job := getJob(r, st.processInstance.Key, token)
		err := s.SaveJob(t.Context(), job)
		assert.NoError(t, err)

		jobs, err := s.FindPendingProcessInstanceJobs(t.Context(), st.processInstance.Key)
		assert.NoError(t, err)
		assert.Contains(t, jobs, job)

		storeJob, err := s.FindJobByJobKey(t.Context(), job.Key)
		assert.NoError(t, err)
		assert.Equal(t, job, storeJob)
		assert.NotEmpty(t, job.Type)
	}
}

func getMessage(r int64, piKey int64, pdKey int64, token bpmnruntime.ExecutionToken) bpmnruntime.MessageSubscription {
	return bpmnruntime.MessageSubscription{
		ElementId:            fmt.Sprintf("message-%d", r),
		ElementInstanceKey:   r + 400,
		ProcessDefinitionKey: pdKey,
		ProcessInstanceKey:   piKey,
		Name:                 fmt.Sprintf("message-%d", r),
		MessageState:         bpmnruntime.ActivityStateActive,
		CreatedAt:            time.Now().Truncate(time.Millisecond),
		Token:                token,
	}
}

func (st *StorageTester) TestMessageStorageWriter(s storage.Storage, t *testing.T) func(t *testing.T) {
	return func(t *testing.T) {

		r := s.GenerateId()
		token := bpmnruntime.ExecutionToken{
			Key:                r,
			ElementInstanceKey: r,
			ProcessInstanceKey: st.processInstance.Key,
			State:              bpmnruntime.TokenStateWaiting,
		}
		s.SaveToken(t.Context(), token)

		job := getJob(r, st.processInstance.Key, token)
		err := s.SaveJob(t.Context(), job)
		assert.NoError(t, err)

		message := getMessage(r, st.processDefinition.Key, st.processInstance.Key, bpmnruntime.ExecutionToken{
			Key:                r,
			ElementInstanceKey: r,
			ElementId:          "messageElementId",
			ProcessInstanceKey: st.processInstance.Key,
			State:              bpmnruntime.TokenStateWaiting,
		})

		err = s.SaveMessageSubscription(t.Context(), message)
		assert.NoError(t, err)
	}
}

func (st *StorageTester) TestMessageStorageReader(s storage.Storage, t *testing.T) func(t *testing.T) {
	return func(t *testing.T) {

		r := s.GenerateId()

		token := bpmnruntime.ExecutionToken{
			Key:                r,
			ElementInstanceKey: r,
			ElementId:          "47b623dd-54ab-407e-86dc-847b62d22318",
			ProcessInstanceKey: st.processInstance.Key,
			State:              bpmnruntime.TokenStateWaiting,
		}
		s.SaveToken(t.Context(), token)

		messageSub := getMessage(r, st.processDefinition.Key, st.processInstance.Key, token)
		err := s.SaveMessageSubscription(t.Context(), messageSub)
		assert.NoError(t, err)

		messageSubs, err := s.FindProcessInstanceMessageSubscriptions(t.Context(), st.processInstance.Key, bpmnruntime.ActivityStateActive)
		assert.NoError(t, err)
		assert.Truef(t, slices.ContainsFunc(messageSubs, messageSub.EqualTo), "expected to find message subscription in message subscriptions array: %+v", messageSubs)

		messageSubs, err = s.FindTokenMessageSubscriptions(t.Context(), token.Key, bpmnruntime.ActivityStateActive)
		assert.NoError(t, err)
		assert.Truef(t, slices.ContainsFunc(messageSubs, messageSub.EqualTo), "expected to find message subscription in message subscriptions array: %+v", messageSubs)
	}
}

func (st *StorageTester) TestTokenStorageWriter(s storage.Storage, t *testing.T) func(t *testing.T) {
	return func(t *testing.T) {

		r := s.GenerateId()

		token1 := bpmnruntime.ExecutionToken{
			Key:                r,
			ElementInstanceKey: r,
			ElementId:          "test-elem",
			ProcessInstanceKey: st.processInstance.Key,
			State:              bpmnruntime.TokenStateWaiting,
		}

		err := s.SaveToken(t.Context(), token1)
		assert.Nil(t, err)
	}
}

func (st *StorageTester) TestTokenStorageReader(s storage.Storage, t *testing.T) func(t *testing.T) {
	return func(t *testing.T) {

		r := s.GenerateId()

		token1 := bpmnruntime.ExecutionToken{
			Key:                r,
			ElementInstanceKey: r,
			ElementId:          "test-elem",
			ProcessInstanceKey: st.processInstance.Key,
			State:              bpmnruntime.TokenStateRunning,
		}

		err := s.SaveToken(t.Context(), token1)
		assert.Nil(t, err)

		tokens, err := s.GetRunningTokens(t.Context())
		assert.Nil(t, err)

		matched := false
		for _, tok := range tokens {
			if tok.ElementInstanceKey == token1.ElementInstanceKey {
				matched = true
				break
			}
		}
		assert.True(t, matched, "expected to find created token among active tokens for partition")
	}
}

<<<<<<< HEAD
func (st *StorageTester) TestDecisionDefinitionStorageWriter(s storage.Storage, t *testing.T) func(t *testing.T) {
	return func(t *testing.T) {

		r := s.GenerateId()

		def := getDecisionDefinition(r)

		err := s.SaveDecisionDefinition(t.Context(), def)
		assert.NoError(t, err)

		definition, err := s.FindDecisionDefinitionByKey(t.Context(), def.Key)
		assert.NoError(t, err)
		assert.Equal(t, def.Key, definition.Key)
	}
}

func (st *StorageTester) TestDecisionDefinitionStorageReader(s storage.Storage, t *testing.T) func(t *testing.T) {
	return func(t *testing.T) {
		//setup
		r := s.GenerateId()

		def := getDecisionDefinition(r)

		err := s.SaveDecisionDefinition(t.Context(), def)
		assert.NoError(t, err)

		//run
		definition, err := s.FindLatestDecisionDefinitionById(t.Context(), def.Id)
		assert.NoError(t, err)
		assert.Equal(t, r, definition.Key)

		definition, err = s.FindDecisionDefinitionByKey(t.Context(), def.Key)
		assert.NoError(t, err)
		assert.Equal(t, r, definition.Key)

		definitions, err := s.FindDecisionDefinitionsById(t.Context(), def.Id)
		assert.NoError(t, err)
		assert.Len(t, definitions, 1)
		assert.Equal(t, definitions[0].Key, definition.Key)
=======
func (st *StorageTester) TestSaveFlowElementHistoryWriter(s storage.Storage, t *testing.T) func(t *testing.T) {
	return func(t *testing.T) {
		ctx := context.TODO()
		r := s.GenerateId()

		historyItem := runtime.FlowElementHistoryItem{
			Key:                r,
			ProcessInstanceKey: r,
			ElementId:          "test-elem",
			CreatedAt:          time.Now().Truncate(time.Millisecond),
		}
		err := s.SaveFlowElementHistory(ctx, historyItem)
		assert.Nil(t, err)
	}
}

func (st *StorageTester) TestIncidentStorageWriter(s storage.Storage, t *testing.T) func(t *testing.T) {
	return func(t *testing.T) {
		ctx := context.TODO()
		r := s.GenerateId()
		tok := s.GenerateId()

		incident := runtime.Incident{
			Key:                r,
			ElementInstanceKey: r,
			ElementId:          "test-elem",
			ProcessInstanceKey: st.processInstance.Key,
			Message:            "test-message",
			Token: runtime.ExecutionToken{
				Key:                tok,
				ElementInstanceKey: tok,
				ElementId:          "test-elem",
				ProcessInstanceKey: st.processInstance.Key,
				State:              runtime.TokenStateWaiting,
			},
		}

		err := s.SaveIncident(ctx, incident)
		assert.Nil(t, err)

	}
}

func (st *StorageTester) TestIncidentStorageReader(s storage.Storage, t *testing.T) func(t *testing.T) {
	return func(t *testing.T) {
		ctx := context.TODO()
		r := s.GenerateId()
		tok := s.GenerateId()

		token := runtime.ExecutionToken{
			Key:                tok,
			ElementInstanceKey: tok,
			ElementId:          "test-elem",
			ProcessInstanceKey: st.processInstance.Key,
			State:              runtime.TokenStateWaiting,
		}

		incident := runtime.Incident{
			Key:                r,
			ElementInstanceKey: r,
			ElementId:          "test-elem",
			ProcessInstanceKey: st.processInstance.Key,
			Message:            "test-message",
			Token:              token,
		}

		err := s.SaveIncident(ctx, incident)
		assert.Nil(t, err)

		err = s.SaveToken(ctx, token)
		assert.Nil(t, err)

		incident, err = s.FindIncidentByKey(ctx, r)
		assert.Nil(t, err)
		assert.Equal(t, incident, incident)
>>>>>>> b8d38aad
	}
}<|MERGE_RESOLUTION|>--- conflicted
+++ resolved
@@ -40,14 +40,11 @@
 		st.TestMessageStorageWriter,
 		st.TestTokenStorageReader,
 		st.TestTokenStorageWriter,
-<<<<<<< HEAD
 		st.TestDecisionDefinitionStorageWriter,
 		st.TestDecisionDefinitionStorageReader,
-=======
 		st.TestSaveFlowElementHistoryWriter,
 		st.TestIncidentStorageWriter,
 		st.TestIncidentStorageReader,
->>>>>>> b8d38aad
 	}
 
 	for _, function := range functions {
@@ -447,47 +444,6 @@
 	}
 }
 
-<<<<<<< HEAD
-func (st *StorageTester) TestDecisionDefinitionStorageWriter(s storage.Storage, t *testing.T) func(t *testing.T) {
-	return func(t *testing.T) {
-
-		r := s.GenerateId()
-
-		def := getDecisionDefinition(r)
-
-		err := s.SaveDecisionDefinition(t.Context(), def)
-		assert.NoError(t, err)
-
-		definition, err := s.FindDecisionDefinitionByKey(t.Context(), def.Key)
-		assert.NoError(t, err)
-		assert.Equal(t, def.Key, definition.Key)
-	}
-}
-
-func (st *StorageTester) TestDecisionDefinitionStorageReader(s storage.Storage, t *testing.T) func(t *testing.T) {
-	return func(t *testing.T) {
-		//setup
-		r := s.GenerateId()
-
-		def := getDecisionDefinition(r)
-
-		err := s.SaveDecisionDefinition(t.Context(), def)
-		assert.NoError(t, err)
-
-		//run
-		definition, err := s.FindLatestDecisionDefinitionById(t.Context(), def.Id)
-		assert.NoError(t, err)
-		assert.Equal(t, r, definition.Key)
-
-		definition, err = s.FindDecisionDefinitionByKey(t.Context(), def.Key)
-		assert.NoError(t, err)
-		assert.Equal(t, r, definition.Key)
-
-		definitions, err := s.FindDecisionDefinitionsById(t.Context(), def.Id)
-		assert.NoError(t, err)
-		assert.Len(t, definitions, 1)
-		assert.Equal(t, definitions[0].Key, definition.Key)
-=======
 func (st *StorageTester) TestSaveFlowElementHistoryWriter(s storage.Storage, t *testing.T) func(t *testing.T) {
 	return func(t *testing.T) {
 		ctx := context.TODO()
@@ -563,6 +519,47 @@
 		incident, err = s.FindIncidentByKey(ctx, r)
 		assert.Nil(t, err)
 		assert.Equal(t, incident, incident)
->>>>>>> b8d38aad
+	}
+}
+
+func (st *StorageTester) TestDecisionDefinitionStorageWriter(s storage.Storage, t *testing.T) func(t *testing.T) {
+	return func(t *testing.T) {
+
+		r := s.GenerateId()
+
+		def := getDecisionDefinition(r)
+
+		err := s.SaveDecisionDefinition(t.Context(), def)
+		assert.NoError(t, err)
+
+		definition, err := s.FindDecisionDefinitionByKey(t.Context(), def.Key)
+		assert.NoError(t, err)
+		assert.Equal(t, def.Key, definition.Key)
+	}
+}
+
+func (st *StorageTester) TestDecisionDefinitionStorageReader(s storage.Storage, t *testing.T) func(t *testing.T) {
+	return func(t *testing.T) {
+		//setup
+		r := s.GenerateId()
+
+		def := getDecisionDefinition(r)
+
+		err := s.SaveDecisionDefinition(t.Context(), def)
+		assert.NoError(t, err)
+
+		//run
+		definition, err := s.FindLatestDecisionDefinitionById(t.Context(), def.Id)
+		assert.NoError(t, err)
+		assert.Equal(t, r, definition.Key)
+
+		definition, err = s.FindDecisionDefinitionByKey(t.Context(), def.Key)
+		assert.NoError(t, err)
+		assert.Equal(t, r, definition.Key)
+
+		definitions, err := s.FindDecisionDefinitionsById(t.Context(), def.Id)
+		assert.NoError(t, err)
+		assert.Len(t, definitions, 1)
+		assert.Equal(t, definitions[0].Key, definition.Key)
 	}
 }